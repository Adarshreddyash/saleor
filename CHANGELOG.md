# Changelog

All notable, unreleased changes to this project will be documented in this file. For the released changes, please visit the [Releases](https://github.com/mirumee/saleor/releases) page.

## [Unreleased]

- Dropped Python 3.5 support - #4028 by @korycins
- Refactor error handling in mutations #3891 by @maarcingebala @akjanik
- Use only_fields instead of exclude_fields in gql api - #3940 by @michaljelonek
- Add mutation for bulk delete order lines - #3935 by @akjanik
- Fix dashboard 1.0 missing logo and missing back arrow on collections - #3958 by @NyanKiyoshi
- Add mutations for publishing and unpublishing multiple pages - #3954 by @akjanik
- Prefetch collections when getting sales of a bunch of products - #3961 by @NyanKiyoshi
- Move dialog windows to querystring rather than router paths - #3953 by @dominik-zeglen
- Add mutation for bulk cancel orders - #3967 by @akjanik
- Hide errors in TokenVerify mutation - #3981 by @fowczarek
- Use newest GraphQL Playground - #3971 by @salwator
- Fix country area choices - #4008 by @fowczarek
- Cleanup and maintenance of the GraphQL API code - #3942 by @NyanKiyoshi
- Removed the dead `children` field from the `Menu` type - #3973 by @NyanKiyoshi
- Add mutations for bulk publishing and unpublishing products - #3969 by akjanik
- Add mutation for bulk publishing and unpublishing collections - #3970 by @akjanik
- Unittests use none as media root - #3975 by @korycins
- Rename Cart to Checkout - #3963 by @michaljelonek
- Implement menus items reordering into the GraphQL API - #3958 by @NyanKiyoshi
- Simplify permission management in API through the meta classes - #3980 by @NyanKiyoshi
- Add settings to enable Django Debug Toolbar - #3983 by @koradon
- Implement variant availability, introducing discounts in variants - #3948 by @NyanKiyoshi
- Add bulk actions - #3955 by @dominik-zeglen
- Update file field styles with materializecss template filter - #3998 by @zodiacfireworks
- Add filtering interface for graphQL API - #3952 by @korycins
- Restrict single payment resolving - #4009 @NyanKiyoshi
- Add mandatory fields errors in new product form - #4024 by @benekex2
- Add navigation drawer support - #3839 by @benekex2
- Set up explicit __hash__ function - #3979 by @akjanik
- Update node-sass to latest version to fix node-js 12 compatibility - #4033 @NyanKiyoshi
- Ensure adding to quantities in checkout is respecting the limits set both in storefront 1.0 and in the API - #4005 by @NyanKiyoshi
- Fix price_range_as_dict function - #3999 by @zodiacfireworks
- Remove unused decorator - #4036 by @maarcingebala
- Overall improvement of the GraphQL performances, especially on single nodes - #3968 @NyanKiyoshi
- Remove unnecessary dedents from GraphQL schema so new Playground can work - #4045 by @salwator
- Add user avatar management - #4030 by @benekex2
- Use dataclasses as a structure for payment's gateways - #4028 by @korycins
- Fix the product listing not showing in the voucher when there were products selected - #4062 by @NyanKiyoshi
- Fix crash in Dashboard 1.0 when updating an order address's phone number - #4061 by @NyanKiyoshi
- Update test function names since ready_to_place_order is renamed to clean_checkout- #4070 by @jxltom
- Resort imports and remove unused imports - #4069 by @jxltom
<<<<<<< HEAD
- Required checkout ID for updating checkout's shipping and billing address - #4074 by @jxltom
=======
- Fix typo in CheckoutBillingAddressUpdate - #4073 by @jxltom
>>>>>>> a9febc8e


## 2.5.0

### API

- Add query to fetch draft orders - #3809 by @michaljelonek
- Add bulk delete mutations - #3838 by @michaljelonek
- Add `languageCode` enum to API - #3819 by @michaljelonek, #3854 by @jxltom
- Duplicate address instances in checkout mutations - #3866 by @pawelzar
- Restrict access to `orders` query for unauthorized users - #3861 by @pawelzar
- Support setting address as default in address mutations - #3787 by @jxltom
- Fix phone number validation in GraphQL when country prefix not given - #3905 by @patrys
- Report pretty stack traces in DEBUG mode - #3918 by @patrys

### Core

- Drop support for Django 2.1 and Django 1.11 (previous LTS) - #3929 by @patrys
- Fulfillment of digital products - #3868 by @korycins
- Introduce avatars for staff accounts - #3878 by @pawelzar
- Refactor the account avatars path from a relative to absolute - #3938 by @NyanKiyoshi

### Dashboard 2.0

- Add translations section - #3884 by @dominik-zeglen
- Add light/dark theme - #3856 by @dominik-zeglen
- Add customer's address book view - #3826 by @dominik-zeglen
- Add "Add variant" button on the variant details page = #3914 by @dominik-zeglen
- Add back arrows in "Configure" subsections - #3917 by @dominik-zeglen
- Display avatars in staff views - #3922 by @dominik-zeglen
- Prevent user from changing his own status and permissions - #3922 by @dominik-zeglen
- Fix crashing product create view - #3837, #3910 by @dominik-zeglen
- Fix layout in staff members details page - #3857 by @dominik-zeglen
- Fix unfocusing rich text editor - #3902 by @dominik-zeglen
- Improve accessibility - #3856 by @dominik-zeglen

### Other notable changes

- Improve user and staff management in dashboard 1.0 - #3781 by @jxltom
- Fix default product tax rate in Dashboard 1.0 - #3880 by @pawelzar
- Fix logo in docs - #3928 by @michaljelonek
- Fix name of logo file - #3867 by @jxltom
- Fix variants for juices in example data - #3926 by @michaljelonek
- Fix alignment of the cart dropdown on new bootstrap version - #3937 by @NyanKiyoshi
- Refactor the account avatars path from a relative to absolute - #3938 by @NyanKiyoshi
- New translations:
  - Armenian
  - Portuguese
  - Swahili
  - Thai

## 2.4.0

### API

- Add model translations support in GraphQL API - #3789 by @michaljelonek
- Add mutations to manage addresses for authenticated customers - #3772 by @Kwaidan00, @maarcingebala
- Add mutation to apply vouchers in checkout - #3739 by @Kwaidan00
- Add thumbnail field to `OrderLine` type - #3737 by @michaljelonek
- Add a query to fetch order by token - #3740 by @michaljelonek
- Add city choices and city area type to address validator API - #3788 by @jxltom
- Fix access to unpublished objects in API - #3724 by @Kwaidan00
- Fix bug where errors are not returned when creating fulfillment with a non-existent order line - #3777 by @jxltom
- Fix `productCreate` mutation when no product type was provided - #3804 by @michaljelonek
- Enable database search in products query - #3736 by @michaljelonek
- Use authenticated user's email as default email in creating checkout - #3726 by @jxltom
- Generate voucher code if it wasn't provided in mutation - #3717 by @Kwaidan00
- Improve limitation of vouchers by country - #3707 by @michaljelonek
- Only include canceled fulfillments for staff in fulfillment API - #3778 by @jxltom
- Support setting address as when creating customer address #3782 by @jxltom
- Fix generating slug from title - #3816 by @maarcingebala
- Add `variant` field to `OrderLine` type - #3820 by @maarcingebala

### Core

- Add JSON fields to store rich-text content - #3756 by @michaljelonek
- Add function to recalculate total order weight - #3755 by @Kwaidan00, @maarcingebala
- Unify cart creation logic in API and Django views - #3761, #3790 by @maarcingebala
- Unify payment creation logic in API and Django views - #3715 by @maarcingebala
- Support partially charged and refunded payments - #3735 by @jxltom
- Support partial fulfillment of ordered items - #3754 by @jxltom
- Fix applying discounts when a sale has no end date - #3595 by @cprinos

### Dashboard 2.0

- Add "Discounts" section - #3654 by @dominik-zeglen
- Add "Pages" section; introduce Draftail WYSIWYG editor - #3751 by @dominik-zeglen
- Add "Shipping Methods" section - #3770 by @dominik-zeglen
- Add support for date and datetime components - #3708 by @dominik-zeglen
- Restyle app layout - #3811 by @dominik-zeglen

### Other notable changes

- Unify model field names related to models' public access - `publication_date` and `is_published` - #3706 by @michaljelonek
- Improve filter orders by payment status - #3749 @jxltom
- Refactor translations in emails - #3701 by @Kwaidan00
- Use exact image versions in docker-compose - #3742 by @ashishnitinpatil
- Sort order payment and history in descending order - #3747 by @jxltom
- Disable style-loader in dev mode - #3720 by @jxltom
- Add ordering to shipping method - #3806 by @michaljelonek
- Add missing type definition for dashboard 2.0 - #3776 by @jxltom
- Add header and footer for checkout success pages #3752 by @jxltom
- Add instructions for using local assets in Docker - #3723 by @michaljelonek
- Update S3 deployment documentation to include CORS configuration note - #3743 by @NyanKiyoshi
- Fix missing migrations for is_published field of product and page model - #3757 by @jxltom
- Fix problem with l10n in Braintree payment gateway template - #3691 by @Kwaidan00
- Fix bug where payment is not filtered from active ones when creating payment - #3732 by @jxltom
- Fix incorrect cart badge location - #3786 by @jxltom
- Fix storefront styles after bootstrap is updated to 4.3.1 - #3753 by @jxltom
- Fix logo size in different browser and devices with different sizes - #3722 by @jxltom
- Rename dumpdata file `db.json` to `populatedb_data.json` - #3810 by @maarcingebala
- Prefetch collections for product availability - #3813 by @michaljelonek
- Bump django-graphql-jwt - #3814 by @michaljelonek
- Fix generating slug from title - #3816 by @maarcingebala
- New translations:
  - Estonian
  - Indonesian

## 2.3.1

- Fix access to private variant fields in API - #3773 by maarcingebala
- Limit access of quantity and allocated quantity to staff in GraphQL API #3780 by @jxltom

## 2.3.0

### API

- Return user's last checkout in the `User` type - #3578 by @fowczarek
- Automatically assign checkout to the logged in user - #3587 by @fowczarek
- Expose `chargeTaxesOnShipping` field in the `Shop` type - #3603 by @fowczarek
- Expose list of enabled payment gateways - #3639 by @fowczarek
- Validate uploaded files in a unified way - #3633 by @fowczarek
- Add mutation to trigger fetching tax rates - #3622 by @fowczarek
- Use USERNAME_FIELD instead of hard-code email field when resolving user - #3577 by @jxltom
- Require variant and quantity fields in `CheckoutLineInput` type - #3592 by @jxltom
- Preserve order of nodes in `get_nodes_or_error` function - #3632 by @jxltom
- Add list mutations for `Voucher` and `Sale` models - #3669 by @michaljelonek
- Use proper type for countries in `Voucher` type - #3664 by @michaljelonek
- Require email in when creating checkout in API - #3667 by @michaljelonek
- Unify returning errors in the `tokenCreate` mutation - #3666 by @michaljelonek
- Use `Date` field in Sale/Voucher inputs - #3672 by @michaljelonek
- Refactor checkout mutations - #3610 by @fowczarek
- Refactor `clean_instance`, so it does not returns errors anymore - #3597 by @akjanik
- Handle GraphqQL syntax errors - #3576 by @jxltom

### Core

- Refactor payments architecture - #3519 by @michaljelonek
- Improve Docker and `docker-compose` configuration - #3657 by @michaljelonek
- Allow setting payment status manually for dummy gateway in Storefront 1.0 - #3648 by @jxltom
- Infer default transaction kind from operation type - #3646 by @jxltom
- Get correct payment status for order without any payments - #3605 by @jxltom
- Add default ordering by `id` for `CartLine` model - #3593 by @jxltom
- Fix "set password" email sent to customer created in the dashboard - #3688 by @Kwaidan00

### Dashboard 2.0

- ️Add taxes section - #3622 by @dominik-zeglen
- Add drag'n'drop image upload - #3611 by @dominik-zeglen
- Unify grid handling - #3520 by @dominik-zeglen
- Add component generator - #3670 by @dominik-zeglen
- Throw Typescript errors while snapshotting - #3611 by @dominik-zeglen
- Simplify mutation's error checking - #3589 by @dominik-zeglen
- Fix order cancelling - #3624 by @dominik-zeglen
- Fix logo placement - #3602 by @dominik-zeglen

### Other notable changes

- Register Celery task for updating exchange rates - #3599 by @jxltom
- Fix handling different attributes with the same slug - #3626 by @jxltom
- Add missing migrations for tax rate choices - #3629 by @jxltom
- Fix `TypeError` on calling `get_client_token` - #3660 by @michaljelonek
- Make shipping required as default when creating product types - #3655 by @jxltom
- Display payment status on customer's account page in Storefront 1.0 - #3637 by @jxltom
- Make order fields sequence in Dashboard 1.0 same as in Dashboard 2.0 - #3606 by @jxltom
- Fix returning products for homepage for the currently viewing user - #3598 by @jxltom
- Allow filtering payments by status in Dashboard 1.0 - #3608 by @jxltom
- Fix typo in the definition of order status - #3649 by @jxltom
- Add margin for order notes section - #3650 by @jxltom
- Fix logo position - #3609, #3616 by @jxltom
- Storefront visual improvements - #3696 by @piotrgrundas
- Fix product list price filter - #3697 by @Kwaidan00
- Redirect to success page after successful payment - #3693 by @Kwaidan00

## 2.2.0

### API

- Use `PermissionEnum` as input parameter type for `permissions` field - #3434 by @maarcingebala
- Add "authorize" and "charge" mutations for payments - #3426 by @jxltom
- Add alt text to product thumbnails and background images of collections and categories - #3429 by @fowczarek
- Fix passing decimal arguments = #3457 by @fowczarek
- Allow sorting products by the update date - #3470 by @jxltom
- Validate and clear the shipping method in draft order mutations - #3472 by @fowczarek
- Change tax rate field to choice field - #3478 by @fowczarek
- Allow filtering attributes by collections - #3508 by @maarcingebala
- Resolve to `None` when empty object ID was passed as mutation argument - #3497 by @maarcingebala
- Change `errors` field type from [Error] to [Error!] - #3489 by @fowczarek
- Support creating default variant for product types that don't use multiple variants - #3505 by @fowczarek
- Validate SKU when creating a default variant - #3555 by @fowczarek
- Extract enums to separate files - #3523 by @maarcingebala

### Core

- Add Stripe payment gateway - #3408 by @jxltom
- Add `first_name` and `last_name` fields to the `User` model - #3101 by @fowczarek
- Improve several payment validations - #3418 by @jxltom
- Optimize payments related database queries - #3455 by @jxltom
- Add publication date to collections - #3369 by @k-brk
- Fix hard-coded site name in order PDFs - #3526 by @NyanKiyoshi
- Update favicons to the new style - #3483 by @dominik-zeglen
- Fix migrations for default currency - #3235 by @bykof
- Remove Elasticsearch from `docker-compose.yml` - #3482 by @maarcingebala
- Resort imports in tests - #3471 by @jxltom
- Fix the no shipping orders payment crash on Stripe - #3550 by @NyanKiyoshi
- Bump backend dependencies - #3557 by @maarcingebala. This PR removes security issue CVE-2019-3498 which was present in Django 2.1.4. Saleor however wasn't vulnerable to this issue as it doesn't use the affected `django.views.defaults.page_not_found()` view.
- Generate random data using the default currency - #3512 by @stephenmoloney
- New translations:
  - Catalan
  - Serbian

### Dashboard 2.0

- Restyle product selection dialogs - #3499 by @dominik-zeglen, @maarcingebala
- Fix minor visual bugs in Dashboard 2.0 - #3433 by @dominik-zeglen
- Display warning if order draft has missing data - #3431 by @dominik-zeglen
- Add description field to collections - #3435 by @dominik-zeglen
- Add query batching - #3443 by @dominik-zeglen
- Use autocomplete fields in country selection - #3443 by @dominik-zeglen
- Add alt text to categories and collections - #3461 by @dominik-zeglen
- Use first and last name of a customer or staff member in UI - #3247 by @Bonifacy1, @dominik-zeglen
- Show error page if an object was not found - #3463 by @dominik-zeglen
- Fix simple product's inventory data saving bug - #3474 by @dominik-zeglen
- Replace `thumbnailUrl` with `thumbnail { url }` - #3484 by @dominik-zeglen
- Change "Feature on Homepage" switch behavior - #3481 by @dominik-zeglen
- Expand payment section in order view - #3502 by @dominik-zeglen
- Change TypeScript loader to speed up the build process - #3545 by @patrys

### Bugfixes

- Do not show `Pay For Order` if order is partly paid since partial payment is not supported - #3398 by @jxltom
- Fix attribute filters in the products category view - #3535 by @fowczarek
- Fix storybook dependencies conflict - #3544 by @dominik-zeglen

## 2.1.0

### API

- Change selected connection fields to lists - #3307 by @fowczarek
- Require pagination in connections - #3352 by @maarcingebala
- Replace Graphene view with a custom one - #3263 by @patrys
- Change `sortBy` parameter to use enum type - #3345 by @fowczarek
- Add `me` query to fetch data of a logged-in user - #3202, #3316 by @fowczarek
- Add `canFinalize` field to the Order type - #3356 by @fowczarek
- Extract resolvers and mutations to separate files - #3248 by @fowczarek
- Add VAT tax rates field to country - #3392 by @michaljelonek
- Allow creating orders without users - #3396 by @fowczarek

### Core

- Add Razorpay payment gatway - #3205 by @NyanKiyoshi
- Use standard tax rate as a default tax rate value - #3340 by @fowczarek
- Add description field to the Collection model - #3275 by @fowczarek
- Enforce the POST method on VAT rates fetching - #3337 by @NyanKiyoshi
- Generate thumbnails for category/collection background images - #3270 by @NyanKiyoshi
- Add warm-up support in product image creation mutation - #3276 by @NyanKiyoshi
- Fix error in the `populatedb` script when running it not from the project root - #3272 by @NyanKiyoshi
- Make Webpack rebuilds fast - #3290 by @patrys
- Skip installing Chromium to make deployment faster - #3227 by @jxltom
- Add default test runner - #3258 by @jxltom
- Add Transifex client to Pipfile - #3321 by @jxltom
- Remove additional pytest arguments in tox - #3338 by @jxltom
- Remove test warnings - #3339 by @jxltom
- Remove runtime warning when product has discount - #3310 by @jxltom
- Remove `django-graphene-jwt` warnings - #3228 by @jxltom
- Disable deprecated warnings - #3229 by @jxltom
- Add `AWS_S3_ENDPOINT_URL` setting to support DigitalOcean spaces. - #3281 by @hairychris
- Add `.gitattributes` file to hide diffs for generated files on Github - #3055 by @NyanKiyoshi
- Add database sequence reset to `populatedb` - #3406 by @michaljelonek
- Get authorized amount from succeeded auth transactions - #3417 by @jxltom
- Resort imports by `isort` - #3412 by @jxltom

### Dashboard 2.0

- Add confirmation modal when leaving view with unsaved changes - #3375 by @dominik-zeglen
- Add dialog loading and error states - #3359 by @dominik-zeglen
- Split paths and urls - #3350 by @dominik-zeglen
- Derive state from props in forms - #3360 by @dominik-zeglen
- Apply debounce to autocomplete fields - #3351 by @dominik-zeglen
- Use Apollo signatures - #3353 by @dominik-zeglen
- Add order note field in the order details view - #3346 by @dominik-zeglen
- Add app-wide progress bar - #3312 by @dominik-zeglen
- Ensure that all queries are built on top of TypedQuery - #3309 by @dominik-zeglen
- Close modal windows automatically - #3296 by @dominik-zeglen
- Move URLs to separate files - #3295 by @dominik-zeglen
- Add basic filters for products and orders list - #3237 by @Bonifacy1
- Fetch default currency from API - #3280 by @dominik-zeglen
- Add `displayName` property to components - #3238 by @Bonifacy1
- Add window titles - #3279 by @dominik-zeglen
- Add paginator component - #3265 by @dominik-zeglen
- Update Material UI to 3.6 - #3387 by @patrys
- Upgrade React, Apollo, Webpack and Babel - #3393 by @patrys
- Add pagination for required connections - #3411 by @dominik-zeglen

### Bugfixes

- Fix language codes - #3311 by @jxltom
- Fix resolving empty attributes list - #3293 by @maarcingebala
- Fix range filters not being applied - #3385 by @michaljelonek
- Remove timeout for updating image height - #3344 by @jxltom
- Return error if checkout was not found - #3289 by @maarcingebala
- Solve an auto-resize conflict between Materialize and medium-editor - #3367 by @adonig
- Fix calls to `ngettext_lazy` - #3380 by @patrys
- Filter preauthorized order from succeeded transactions - #3399 by @jxltom
- Fix incorrect country code in fixtures - #3349 by @bingimar
- Fix updating background image of a collection - #3362 by @fowczarek & @dominik-zeglen

### Docs

- Document settings related to generating thumbnails on demand - #3329 by @NyanKiyoshi
- Improve documentation for Heroku deployment - #3170 by @raybesiga
- Update documentation on Docker deployment - #3326 by @jxltom
- Document payment gateway configuration - #3376 by @NyanKiyoshi

## 2.0.0

### API

- Add mutation to delete a customer; add `isActive` field in `customerUpdate` mutation - #3177 by @maarcingebala
- Add mutations to manage authorization keys - #3082 by @maarcingebala
- Add queries for dashboard homepage - #3146 by @maarcingebala
- Allows user to unset homepage collection - #3140 by @oldPadavan
- Use enums as permission codes - #3095 by @the-bionic
- Return absolute image URLs - #3182 by @maarcingebala
- Add `backgroundImage` field to `CategoryInput` - #3153 by @oldPadavan
- Add `dateJoined` and `lastLogin` fields in `User` type - #3169 by @maarcingebala
- Separate `parent` input field from `CategoryInput` - #3150 by @akjanik
- Remove duplicated field in Order type - #3180 by @maarcingebala
- Handle empty `backgroundImage` field in API - #3159 by @maarcingebala
- Generate name-based slug in collection mutations - #3145 by @akjanik
- Remove products field from `collectionUpdate` mutation - #3141 by @oldPadavan
- Change `items` field in `Menu` type from connection to list - #3032 by @oldPadavan
- Make `Meta.description` required in `BaseMutation` - #3034 by @oldPadavan
- Apply `textwrap.dedent` to GraphQL descriptions - #3167 by @fowczarek

### Dashboard 2.0

- Add collection management - #3135 by @dominik-zeglen
- Add customer management - #3176 by @dominik-zeglen
- Add homepage view - #3155, #3178 by @Bonifacy1 and @dominik-zeglen
- Add product type management - #3052 by @dominik-zeglen
- Add site settings management - #3071 by @dominik-zeglen
- Escape node IDs in URLs - #3115 by @dominik-zeglen
- Restyle categories section - #3072 by @Bonifacy1

### Other

- Change relation between `ProductType` and `Attribute` models - #3097 by @maarcingebala
- Remove `quantity-allocated` generation in `populatedb` script - #3084 by @MartinSeibert
- Handle `Money` serialization - #3131 by @Pacu2
- Do not collect unnecessary static files - #3050 by @jxltom
- Remove host mounted volume in `docker-compose` - #3091 by @tiangolo
- Remove custom services names in `docker-compose` - #3092 by @tiangolo
- Replace COUNTRIES with countries.countries - #3079 by @neeraj1909
- Installing dev packages in docker since tests are needed - #3078 by @jxltom
- Remove comparing string in address-form-panel template - #3074 by @tomcio1205
- Move updating variant names to a Celery task - #3189 by @fowczarek

### Bugfixes

- Fix typo in `clean_input` method - #3100 by @the-bionic
- Fix typo in `ShippingMethod` model - #3099 by @the-bionic
- Remove duplicated variable declaration - #3094 by @the-bionic

### Docs

- Add createdb note to getting started for Windows - #3106 by @ajostergaard
- Update docs on pipenv - #3045 by @jxltom<|MERGE_RESOLUTION|>--- conflicted
+++ resolved
@@ -45,11 +45,8 @@
 - Fix crash in Dashboard 1.0 when updating an order address's phone number - #4061 by @NyanKiyoshi
 - Update test function names since ready_to_place_order is renamed to clean_checkout- #4070 by @jxltom
 - Resort imports and remove unused imports - #4069 by @jxltom
-<<<<<<< HEAD
+- Fix typo in CheckoutBillingAddressUpdate - #4073 by @jxltom
 - Required checkout ID for updating checkout's shipping and billing address - #4074 by @jxltom
-=======
-- Fix typo in CheckoutBillingAddressUpdate - #4073 by @jxltom
->>>>>>> a9febc8e
 
 
 ## 2.5.0
