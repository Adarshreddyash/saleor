--- conflicted
+++ resolved
@@ -21,12 +21,9 @@
 - Fix multiple checkbox selected behavior - #4146 by @benekex2
 - GraphQL now prints exceptions to stderr as well as returning them or not - #4148 by @NyanKiyoshi
 - Refactored API resolvers to staticmethods with root typing - #4155 by @NyanKiyoshi
-<<<<<<< HEAD
-- Fix typos and messages system tense - #4168 by @benekex2
-=======
 - Users can how add multiple "Add to Cart" forms in a single page - #4165 by @NyanKiyoshi
 - Disabled by default the storage of celery results - #4169 by @NyanKiyoshi
->>>>>>> f552aefb
+- Fix typos and messages system tense - #4168 by @benekex2
 
 ## 2.6.0
 
