# Changelog

All notable, unreleased changes to this project will be documented in this file. For the released changes, please visit the [Releases](https://github.com/mirumee/saleor/releases) page.

## [Unreleased]
- Add query contains only schema validation - #6827 by @fowczarek
- Add introspection caching - #6871 by @fowczarek
- Refactor plugins manager(add missing tracing, optimize imports, drop plugins manager from settings) - #6890 by @fowczarek
- Add CUSTOMER_UPDATED webhook, add addresses field to customer CUSTOMER_CREATED webhook - #6898 by @piotrgrundas
- Add missing span in PluginManager - #6900 by @fowczarek
- Fix Sentry reporting - #6902 by @fowczarek
- Fix removing page types in cleardb command - #6918 by @fowczarek

### Breaking
- Multichannel MVP: Multicurrency - #6242 by @fowczarek @d-wysocki
- Drop deprecated meta mutations - #6422 by @maarcingebala
- Drop deprecated service accounts and webhooks API - #6431 by @maarcingebala
- Drop deprecated fields from the `ProductVariant` type: `quantity`, `quantityAllocated`, `stockQuantity`, `isAvailable` - #6436 by @maarcingebala
- Drop authorization keys API - #6631 by @maarcingebala
- Drop `type` field from `AttributeValue` type - #6710 by @IKarbowiak
- Drop `apply_taxes_to_shipping_price_range` plugin hook - #6746 by @maarcingebala
- Drop `CHECKOUT_QUANTITY_CHANGED` webhook - #6797 by @d-wysocki
- Drop deprecated `taxRate` field from `ProductType` - #6795 by @d-wysocki
<<<<<<< HEAD
- Change enum names to keep consistency [description](https://github.com/mirumee/saleor/pull/6822)  - #6822 by @d-wysocki
=======
- Remove resolving user's location from GeoIP; drop `PaymentInput.billingAddress` input field - #6784 by @maarcingebala
>>>>>>> b659e7f9

### Other

- Fix creating translations with app - #6804 by @krzysztofwolski
- Add possibility to provide external payment ID during the conversion draft order to order - #6320 by @korycins
- Add basic rating for `Products` - #6284 by @korycins
- Add metadata to shipping zones and shipping methods - #6340 by @maarcingebala
- Add Page Types - #6261 by @IKarbowiak
- Migrate draftjs content to editorjs format - #6430 by @IKarbowiak
- Add editorjs sanitizer - #6456 by @IKarbowiak
- Add generic FileUpload mutation - #6470 by @IKarbowiak
- Order confirmation backend - #6498 by @tomaszszymanski129
- Fix password reset request - #6351 by @Manfred-Madelaine-pro, Ambroise and Pierre
- Refund products support - #6530 by @korycins
- Add possibility to exclude products from shipping method - #6506 by @korycins
- Add availableShippingMethods to the Shop type - #6551 by @IKarbowiak
- Add delivery time to shipping method - #6564 by @IKarbowiak
- Introduce file attributes - #6568 by @IKarbowiak
- Shipping zone description - #6653 by @tomaszszymanski129
- Add metadata to menu and menu item - #6648 by @tomaszszymanski129
- Get tax rate from plugins - #6649 by @IKarbowiak
- Added support for querying user by email - #6632 @LeOndaz
- Add order shipping tax rate - #6678 by @IKarbowiak
- Deprecate field `descriptionJSON` from `Product`, `Category`, `Collection` and field `contentJSON` from `Page` - #6692 by @d-wysocki
- Fix products visibility - #6704 by @IKarbowiak
- Introduce page reference attributes - #6624 by @IKarbowiak
- Introduce product reference attributes - #6711 by @IKarbowiak
- Add metadata to warehouse - #6727 by @d-wysocki
- Add page webhooks: `PAGE_CREATED`, `PAGE_UPDATED` and `PAGE_DELETED` - #6787 by @d-wysocki
- Add `PRODUCT_DELETED` webhook - #6794 by @d-wysocki
- Fix `product_updated` and `product_created` webhooks - #6798 by @d-wysocki
- Add interface for integrating the auth plugins - #6799 by @korycins
- Fix page `contentJson` field to return JSON - #6832 by @d-wysocki
- Add SearchRank to search product by name and description. New enum added to `ProductOrderField` - `RANK` - which returns results sorted by search rank - #6872 by @d-wysocki
- Allocate stocks for order lines in a bulk way - #6877 by @IKarbowiak
- Add product description_plaintext to populatedb - #6894 by @d-wysocki
- Deallocate stocks for order lines in a bulk way - #6896 by @IKarbowiak
- Prevent negative available quantity - #6897 by @d-wysocki
- Fix CheckoutLinesInfoByCheckoutTokenLoader dataloader - #6929 by @IKarbowiak
- Change the `app` query to return info about the currently authenticated app - #6928 by @d-wysocki
- Add default sorting by rank for search products - #6936 by @d-wysocki

# 2.11.1

- Add support for Apple Pay on the web - #6466 by @korycins

## 2.11.0

### Features

- Add products export - #5255 by @IKarbowiak
- Add external apps support - #5767 by @korycins
- Invoices backend - #5732 by @tomaszszymanski129
- Adyen drop-in integration - #5914 by @korycins, @IKarbowiak
- Add a callback view to plugins - #5884 by @korycins
- Support pushing webhook events to message queues - #5940 by @patrys, @korycins
- Send a confirmation email when the order is canceled or refunded - #6017
- No secure cookie in debug mode - #6082 by @patrys, @orzechdev
- Add searchable and available for purchase flags to product - #6060 by @IKarbowiak
- Add `TotalPrice` to `OrderLine` - #6068 @fowczarek
- Add `PRODUCT_UPDATED` webhook event - #6100 by @tomaszszymanski129
- Search orders by GraphQL payment ID - #6135 by @korycins
- Search orders by a custom key provided by payment gateway - #6135 by @korycins
- Add ability to set a default product variant - #6140 by @tomaszszymanski129
- Allow product variants to be sortable - #6138 by @tomaszszymanski129
- Allow fetching stocks for staff users only with `MANAGE_ORDERS` permissions - #6139 by @fowczarek
- Add filtering to `ProductVariants` query and option to fetch variant by SKU in `ProductVariant` query - #6190 by @fowczarek
- Add filtering by Product IDs to `products` query - #6224 by @GrzegorzDerdak
- Add `change_currency` command - #6016 by @maarcingebala
- Add dummy credit card payment - #5822 by @IKarbowiak
- Add custom implementation of UUID scalar - #5646 by @koradon
- Add `AppTokenVerify` mutation - #5716 by @korycins

### Breaking Changes

- Refactored JWT support. Requires handling of JWT token in the storefront (a case when the backend returns the exception about the invalid token). - #5734, #5816 by @korycins
- New logging setup will now output JSON logs in production mode for ease of feeding them into log collection systems like Logstash or CloudWatch Logs - #5699 by @patrys
- Deprecate `WebhookEventType.CHECKOUT_QUANTITY_CHANGED` - #5837 by @korycins
- Anonymize and update order and payment fields; drop `PaymentSecureConfirm` mutation, drop Payment type fields: `extraData`, `billingAddress`, `billingEmail`, drop `gatewayResponse` from `Transaction` type - #5926 by @IKarbowiak
- Switch the HTTP stack from WSGI to ASGI based on Uvicorn - #5960 by @patrys
- Add `MANAGE_PRODUCT_TYPES_AND_ATTRIBUTES` permission, which is now required to access all attributes and product types related mutations - #6219 by @IKarbowiak

### Fixes

- Fix payment fields in order payload for webhooks - #5862 by @korycins
- Fix specific product voucher in draft orders - #5727 by @fowczarek
- Explicit country assignment in default shipping zones - #5736 by @maarcingebala
- Drop `json_content` field from the `Menu` model - #5761 by @maarcingebala
- Strip warehouse name in mutations - #5766 by @koradon
- Add missing order events during checkout flow - #5684 by @koradon
- Update Google Merchant to get tax rate based by plugin manager - #5823 by @gabmartinez
- Allow unicode in slug fields - #5877 by @IKarbowiak
- Fix empty plugin object result after `PluginUpdate` mutation - #5968 by @gabmartinez
- Allow finishing checkout when price amount is 0 - #6064 by @IKarbowiak
- Fix incorrect tax calculation for Avatax - #6035 by @korycins
- Fix incorrect calculation of subtotal with active Avatax - #6035 by @korycins
- Fix incorrect assignment of tax code for Avatax - #6035 by @korycins
- Do not allow negative product price - #6091 by @IKarbowiak
- Handle None as attribute value - #6092 by @IKarbowiak
- Fix for calling `order_created` before the order was saved - #6095 by @korycins
- Update default decimal places - #6098 by @IKarbowiak
- Avoid assigning the same pictures twice to a variant - #6112 by @IKarbowiak
- Fix crashing system when Avalara is improperly configured - #6117 by @IKarbowiak
- Fix for failing finalising draft order - #6133 by @korycins
- Remove corresponding draft order lines when variant is removing - #6119 by @IKarbowiak
- Update required perms for apps management - #6173 by @IKarbowiak
- Raise an error for an empty key in metadata - #6176 by @IKarbowiak
- Add attributes to product error - #6181 by @IKarbowiak
- Allow to add product variant with 0 price to draft order - #6189 by @IKarbowiak
- Fix deleting product when default variant is deleted - #6186 by @IKarbowiak
- Fix get unpublished products, product variants and collection as app - #6194 by @fowczarek
- Set `OrderFulfillStockInput` fields as required - #6196 by @IKarbowiak
- Fix attribute filtering by categories and collections - #6214 by @fowczarek
- Fix `is_visible` when `publication_date` is today - #6225 by @korycins
- Fix filtering products by multiple attributes - #6215 by @GrzegorzDerdak
- Add attributes validation while creating/updating a product's variant - #6269 by @GrzegorzDerdak
- Add metadata to page model - #6292 by @dominik-zeglen
- Fix for unnecesary attributes validation while updating simple product - #6300 by @GrzegorzDerdak
- Include order line total price to webhook payload - #6354 by @korycins
- Fix for fulfilling an order when product quantity equals allocated quantity - #6333 by @GrzegorzDerdak
- Fix for the ability to filter products on collection - #6363 by @GrzegorzDerdak

## 2.10.2

- Add command to change currencies in the database - #5906 by @d-wysocki

## 2.10.1

- Fix multiplied stock quantity - #5675 by @fowczarek
- Fix invalid allocation after migration - #5678 by @fowczarek
- Fix order mutations as app - #5680 by @fowczarek
- Prevent creating checkout/draft order with unpublished product - #5676 by @d-wysocki

## 2.10.0

- OpenTracing support - #5188 by @tomaszszymanski129
- Account confirmation email - #5126 by @tomaszszymanski129
- Relocate `Checkout` and `CheckoutLine` methods into separate module and update checkout related plugins to use them - #4980 by @krzysztofwolski
- Fix problem with free shipping voucher - #4942 by @IKarbowiak
- Add sub-categories to random data - #4949 by @IKarbowiak
- Deprecate `localized` field in Money type - #4952 by @IKarbowiak
- Fix for shipping API not applying taxes - #4913 by @kswiatek92
- Query object translation with only `manage_translation` permission - #4914 by @fowczarek
- Add customer note to draft orders API - #4973 by @IKarbowiak
- Allow to delete category and leave products - #4970 by @IKarbowiak
- Remove thumbnail generation from migration - #3494 by @kswiatek92
- Rename 'shipping_date' field in fulfillment model to 'created' - #2433 by @kswiatek92
- Reduce number of queries for 'checkoutComplete' mutation - #4989 by @IKarbowiak
- Force PyTest to ignore the environment variable containing the Django settings module - #4992 by @NyanKiyoshi
- Extend JWT token payload with user information - #4987 by @salwator
- Optimize the queries for product list in the dashboard - #4995 by @IKarbowiak
- Drop dashboard 1.0 - #5000 by @IKarbowiak
- Fixed serialization error on weight fields when running `loaddata` and `dumpdb` - #5005 by @NyanKiyoshi
- Fixed JSON encoding error on Google Analytics reporting - #5004 by @NyanKiyoshi
- Create custom field to translation, use new translation types in translations query - #5007 by @fowczarek
- Take allocated stock into account in `StockAvailability` filter - #5019 by @simonbru
- Generate matching postal codes for US addresses - #5033 by @maarcingebala
- Update debug toolbar - #5032 by @IKarbowiak
- Allow staff member to receive notification about customers orders - #4993 by @kswiatek92
- Add user's global id to the JWT payload - #5039 by @salwator
- Make middleware path resolving lazy - #5041 by @NyanKiyoshi
- Generate slug on saving the attribute value - #5055 by @fowczarek
- Fix order status after order update - #5072 by @fowczarek
- Extend top-level connection resolvers with ability to sort results - #5018 by @fowczarek
- Drop storefront 1.0 - #5043 by @IKarbowiak
- Replace permissions strings with enums - #5038 by @kswiatek92
- Remove gateways forms and templates - #5075 by @IKarbowiak
- Add `Wishlist` models and GraphQL endpoints - #5021 by @derenio
- Remove deprecated code - #5107 by @IKarbowiak
- Fix voucher start date filtering - #5133 by @dominik-zeglen
- Search by sku in products query - #5117 by @fowczarek
- Send fulfillment update email - #5118 by @IKarbowiak
- Add address query - #5148 by @kswiatek92
- Add `checkout_quantity_changed` webhook - #5042 by @derenio
- Remove unnecessary `manage_orders` permission - #5142 by @kswiatek92
- Mutation to change the user email - #5076 by @kswiatek92
- Add MyPy checks - #5150 by @IKarbowiak
- Move extracting user or service account to utils - #5152 by @kswiatek92
- Deprecate order status/created arguments - #5076 by @kswiatek92
- Fix getting title field in page mutations #5160 by @maarcingebala
- Copy public and private metadata from the checkout to the order upon creation - #5165 by @dankolbman
- Add warehouses and stocks- #4986 by @szewczykmira
- Add permission groups - #5176, #5513 by @IKarbowiak
- Drop `gettext` occurrences - #5189 by @IKarbowiak
- Fix `product_created` webhook - #5187 by @dzkb
- Drop unused resolver `resolve_availability` - #5190 by @maarcingebala
- Fix permission for `checkoutCustomerAttach` mutation - #5192 by @maarcingebala
- Restrict access to user field - #5194 by @maarcingebala
- Unify permission for service account API client in test - #5197 by @fowczarek
- Add additional confirmation step to `checkoutComplete` mutation - #5179 by @salwator
- Allow sorting warehouses by name - #5211 by @dominik-zeglen
- Add anonymization to GraphQL's `webhookSamplePayload` endpoint - #5161 @derenio
- Add slug to `Warehouse`, `Product` and `ProductType` models - #5196 by @IKarbowiak
- Add mutation for assigning, unassigning shipping zones to warehouse - #5217 by @kswiatek92
- Fix passing addresses to `PaymentData` objects - #5223 by @maarcingebala
- Return `null` when querying `me` as an anonymous user - #5231 by @maarcingebala
- Added `PLAYGROUND_ENABLED` environment variable/setting to allow to enable the GraphQL playground when `DEBUG` is disabled - #5254 by @NyanKiyoshi
- Fix access to order query when request from service account - #5258 by @fowczarek
- Customer shouldn't be able to see draft orders by token - #5259 by @fowczarek
- Customer shouldn't be able to query checkout with another customer - #5268 by @fowczarek
- Added integration support of Jaeger Tracing - #5282 by @NyanKiyoshi
- Return `null` when querying `me` as an anonymous user - #5231 as @maarcingebala
- Add `fulfillment created` webhook - @szewczykmira
- Unify metadata API - #5178 by @fowczarek
- Add compiled versions of emails to the repository - #5260 by @tomaszszymanski129
- Add required prop to fields where applicable - #5293 by @dominik-zeglen
- Drop `get_absolute_url` methods - #5299 by @IKarbowiak
- Add `--force` flag to `cleardb` command - #5302 by @maarcingebala
- Require non-empty message in `orderAddNote` mutation - #5316 by @maarcingebala
- Stock management refactor - #5323 by @IKarbowiak
- Add discount error codes - #5348 by @IKarbowiak
- Add benchmarks to checkout mutations - #5339 by @fowczarek
- Add pagination tests - #5363 by @fowczarek
- Add ability to assign multiple warehouses in mutations to create/update a shipping zone - #5399 by @fowczarek
- Add filter by ids to the `warehouses` query - #5414 by @fowczarek
- Add shipping rate price validation - #5411 by @kswiatek92
- Remove unused settings and environment variables - #5420 by @maarcingebala
- Add product price validation - #5413 by @kswiatek92
- Add attribute validation to `attributeAssign` mutation - #5423 by @kswiatek92
- Add possibility to update/delete more than one item in metadata - #5446 by @koradon
- Check if image exists before validating - #5425 by @kswiatek92
- Fix warehouses query not working without id - #5441 by @koradon
- Add `accountErrors` to `CreateToken` mutation - #5437, #5465 by @koradon
- Raise `GraphQLError` if filter has invalid IDs - #5460 by @gabmartinez
- Use `AccountErrorCode.INVALID_CREDENTIALS` instead of `INVALID_PASSWORD` - #5495 by @koradon
- Add tests for pagination - #5468 by @koradon
- Add `Job` abstract model and interface - #5510 by @IKarbowiak
- Refactor implementation of allocation - #5445 by @fowczarek
- Fix `WeightScalar` - #5530 by @koradon
- Add `OrderFulfill` mutation - #5525 by @fowczarek
- Add "It Works" page - #5494 by @IKarbowiak and @dominik-zeglen
- Extend errors in `OrderFulfill` mutation - #5553 by @fowczarek
- Refactor `OrderCancel` mutation for multiple warehouses - #5554 by @fowczarek
- Add negative weight validation - #5564 by @fowczarek
- Add error when user pass empty object as address - #5585 by @fowczarek
- Fix payment creation without shipping method - #5444 by @d-wysocki
- Fix checkout and order flow with variant without inventory tracking - #5599 by @fowczarek
- Fixed JWT expired token being flagged as unhandled error rather than handled. - #5603 by @NyanKiyoshi
- Refactor read-only middleware - #5602 by @maarcingebala
- Fix availability for variants without inventory tracking - #5605 by @fowczarek
- Drop support for configuring Vatlayer plugin from settings file. - #5614 by @korycins
- Add ability to query category, collection or product by slug - #5574 by @koradon
- Add `quantityAvailable` field to `ProductVariant` type - #5628 by @fowczarek
- Use tags rather than time-based logs for information on requests - #5608 by @NyanKiyoshi

## 2.9.0

### API

- Add mutation to change customer's first name last name - #4489 by @fowczarek
- Add mutation to delete customer's account - #4494 by @fowczarek
- Add mutation to change customer's password - #4656 by @fowczarek
- Add ability to customize email sender address in emails sent by Saleor - #4820 by @NyanKiyoshi
- Add ability to filter attributes per global ID - #4640 by @NyanKiyoshi
- Add ability to search product types by value (through the name) - #4647 by @NyanKiyoshi
- Add queries and mutation for serving and saving the configuration of all plugins - #4576 by @korycins
- Add `redirectUrl` to staff and user create mutations - #4717 by @fowczarek
- Add error codes to mutations responses - #4676 by @Kwaidan00
- Add translations to countries in `shop` query - #4732 by @fowczarek
- Add support for sorting product by their attribute values through given attribute ID - #4740 by @NyanKiyoshi
- Add descriptions for queries and query arguments - #4758 by @maarcingebala
- Add support for Apollo Federation - #4825 by @salwator
- Add mutation to create multiple product variants at once - #4735 by @fowczarek
- Add default value to custom errors - #4797 by @fowczarek
- Extend `availablePaymentGateways` field with gateways' configuration data - #4774 by @salwator
- Change `AddressValidationRules` API - #4655 by @Kwaidan00
- Use search in a consistent way; add sort by product type name and publication status to `products` query. - #4715 by @fowczarek
- Unify `menuItemMove` mutation with other reordering mutations - #4734 by @NyanKiyoshi
- Don't create an order when the payment was unsuccessful - #4500 by @NyanKiyoshi
- Don't require shipping information in checkout for digital orders - #4573 by @NyanKiyoshi
- Drop `manage_users` permission from the `permissions` query - #4854 by @maarcingebala
- Deprecate `inCategory` and `inCollection` attributes filters in favor of `filter` argument - #4700 by @NyanKiyoshi & @khalibloo
- Remove `PaymentGatewayEnum` from the schema, as gateways now are dynamic plugins - #4756 by @salwator
- Require `manage_products` permission to query `costPrice` and `stockQuantity` fields - #4753 by @NyanKiyoshi
- Refactor account mutations - #4510, #4668 by @fowczarek
- Fix generating random avatars when updating staff accounts - #4521 by @maarcingebala
- Fix updating JSON menu representation in mutations - #4524 by @maarcingebala
- Fix setting variant's `priceOverride` and `costPrice` to `null` - #4754 by @NyanKiyoshi
- Fix fetching staff user without `manage_users` permission - #4835 by @fowczarek
- Ensure that a GraphQL query is a string - #4836 by @nix010
- Add ability to configure the password reset link - #4863 by @fowczarek
- Fixed a performance issue where Saleor would sometimes run huge, unneeded prefetches when resolving categories or collections - #5291 by @NyanKiyoshi
- uWSGI now forces the django application to directly load on startup instead of being lazy - #5357 by @NyanKiyoshi

### Core

- Add enterprise-grade attributes management - #4351 by @dominik-zeglen and @NyanKiyoshi
- Add extensions manager - #4497 by @korycins
- Add service accounts - backend support - #4689 by @korycins
- Add support for webhooks - #4731 by @korycins
- Migrate the attributes mapping from HStore to many-to-many relation - #4663 by @NyanKiyoshi
- Create general abstraction for object metadata - #4447 by @salwator
- Add metadata to `Order` and `Fulfillment` models - #4513, #4866 by @szewczykmira
- Migrate the tax calculations to plugins - #4497 by @korycins
- Rewrite payment gateways using plugin architecture - #4669 by @salwator
- Rewrite Stripe integration to use PaymentIntents API - #4606 by @salwator
- Refactor password recovery system - #4617 by @fowczarek
- Add functionality to sort products by their "minimal variant price" - #4416 by @derenio
- Add voucher's "once per customer" feature - #4442 by @fowczarek
- Add validations for minimum password length in settings - #4735 by @fowczarek
- Add form to configure payments in the dashboard - #4807 by @szewczykmira
- Change `unique_together` in `AttributeValue` - #4805 by @fowczarek
- Change max length of SKU to 255 characters - #4811 by @lex111
- Distinguish `OrderLine` product name and variant name - #4702 by @fowczarek
- Fix updating order status after automatic fulfillment of digital products - #4709 by @korycins
- Fix error when updating or creating a sale with missing required values - #4778 by @NyanKiyoshi
- Fix error filtering pages by URL in the dashboard 1.0 - #4776 by @NyanKiyoshi
- Fix display of the products tax rate in the details page of dashboard 1.0 - #4780 by @NyanKiyoshi
- Fix adding the same product into a collection multiple times - #4518 by @NyanKiyoshi
- Fix crash when placing an order when a customer happens to have the same address more than once - #4824 by @NyanKiyoshi
- Fix time zone based tests - #4468 by @fowczarek
- Fix serializing empty URLs as a string when creating menu items - #4616 by @maarcingebala
- The invalid IP address in HTTP requests now fallback to the requester's IP address. - #4597 by @NyanKiyoshi
- Fix product variant update with current attribute values - #4936 by @fowczarek
- Update checkout last field and add auto now fields to save with update_fields parameter - #5177 by @IKarbowiak

### Dashboard 2.0

- Allow selecting the number of rows displayed in dashboard's list views - #4414 by @benekex2
- Add ability to toggle visible columns in product list - #4608 by @dominik-zeglen
- Add voucher settings - #4556 by @benekex2
- Contrast improvements - #4508 by @benekex2
- Display menu item form errors - #4551 by @dominik-zeglen
- Do not allow random IDs to appear in snapshots - #4495 by @dominik-zeglen
- Input UI changes - #4542 by @benekex2
- Implement new menu design - #4476 by @benekex2
- Refetch attribute list after closing modal - #4615 by @dominik-zeglen
- Add config for Testcafe - #4553 by @dominik-zeglen
- Fix product type taxes select - #4453 by @benekex2
- Fix form reloading - #4467 by @dominik-zeglen
- Fix voucher limit value when checkbox unchecked - #4456 by @benekex2
- Fix searches and pickers - #4487 by @dominik-zeglen
- Fix dashboard menu styles - #4491 by @benekex2
- Fix menu responsiveness - #4511 by @benekex2
- Fix loosing focus while typing in the product description field - #4549 by @dominik-zeglen
- Fix MUI warnings - #4588 by @dominik-zeglen
- Fix bulk action checkboxes - #4618 by @dominik-zeglen
- Fix rendering user avatar when it's empty #4546 by @maarcingebala
- Remove Dashboard 2.0 files form Saleor repository - #4631 by @dominik-zeglen
- Fix CreateToken mutation to use NonNull on errors field #5415 by @gabmartinez

### Other notable changes

- Replace Pipenv with Poetry - #3894 by @michaljelonek
- Upgrade `django-prices` to v2.1 - #4639 by @NyanKiyoshi
- Disable reports from uWSGI about broken pipe and write errors from disconnected clients - #4596 by @NyanKiyoshi
- Fix the random failures of `populatedb` trying to create users with an existing email - #4769 by @NyanKiyoshi
- Enforce `pydocstyle` for Python docstrings over the project - #4562 by @NyanKiyoshi
- Move Django Debug Toolbar to dev requirements - #4454 by @derenio
- Change license for artwork to CC-BY 4.0
- New translations:
  - Greek

## 2.8.0

### Core

- Avatax backend support - #4310 by @korycins
- Add ability to store used payment sources in gateways (first implemented in Braintree) - #4195 by @salwator
- Add ability to specify a minimal quantity of checkout items for a voucher - #4427 by @fowczarek
- Change the type of start and end date fields from Date to DateTime - #4293 by @fowczarek
- Revert the custom dynamic middlewares - #4452 by @NyanKiyoshi

### Dashboard 2.0

- UX improvements in Vouchers section - #4362 by @benekex2
- Add company address configuration - #4432 by @benekex2
- Require name when saving a custom list filter - #4269 by @benekex2
- Use `esModuleInterop` flag in `tsconfig.json` to simplify imports - #4372 by @dominik-zeglen
- Use hooks instead of a class component in forms - #4374 by @dominik-zeglen
- Drop CSRF token header from API client - #4357 by @dominik-zeglen
- Fix various bugs in the product section - #4429 by @dominik-zeglen

### Other notable changes

- Fix error when creating a checkout with voucher code - #4292 by @NyanKiyoshi
- Fix error when users enter an invalid phone number in an address - #4404 by @NyanKiyoshi
- Fix error when adding a note to an anonymous order - #4319 by @NyanKiyoshi
- Fix gift card duplication error in the `populatedb` script - #4336 by @fowczarek
- Fix vouchers apply once per order - #4339 by @fowczarek
- Fix discount tests failing at random - #4401 by @korycins
- Add `SPECIFIC_PRODUCT` type to `VoucherType` - #4344 by @fowczarek
- New translations:
  - Icelandic
- Refactored the backend side of `checkoutCreate` to improve performances and prevent side effects over the user's checkout if the checkout creation was to fail. - #4367 by @NyanKiyoshi
- Refactored the logic of cleaning the checkout shipping method over the API, so users do not lose the shipping method when updating their checkout. If the shipping method becomes invalid, it will be replaced by the cheapest available. - #4367 by @NyanKiyoshi & @szewczykmira
- Refactored process of getting available shipping methods to make it easier to understand and prevent human-made errors. - #4367 by @NyanKiyoshi
- Moved 3D secure option to Braintree plugin configuration and update config structure mechanism - #4751 by @salwator

## 2.7.0

### API

- Create order only when payment is successful - #4154 by @NyanKiyoshi
- Order Events containing order lines or fulfillment lines now return the line object in the GraphQL API - #4114 by @NyanKiyoshi
- GraphQL now prints exceptions to stderr as well as returning them or not - #4148 by @NyanKiyoshi
- Refactored API resolvers to static methods with root typing - #4155 by @NyanKiyoshi
- Add phone validation in the GraphQL API to handle the library upgrade - #4156 by @NyanKiyoshi

### Core

- Add basic Gift Cards support in the backend - #4025 by @fowczarek
- Add the ability to sort products within a collection - #4123 by @NyanKiyoshi
- Implement customer events - #4094 by @NyanKiyoshi
- Merge "authorize" and "capture" operations - #4098 by @korycins, @NyanKiyoshi
- Separate the Django middlewares from the GraphQL API middlewares - #4102 by @NyanKiyoshi, #4186 by @cmiacz

### Dashboard 2.0

- Add navigation section - #4012 by @dominik-zeglen
- Add filtering on product list - #4193 by @dominik-zeglen
- Add filtering on orders list - #4237 by @dominik-zeglen
- Change input style and improve Storybook stories - #4115 by @dominik-zeglen
- Migrate deprecated fields in Dashboard 2.0 - #4121 by @benekex2
- Add multiple select checkbox - #4133, #4146 by @benekex2
- Rename menu items in Dashboard 2.0 - #4172 by @benekex2
- Category delete modal improvements - #4171 by @benekex2
- Close modals on click outside - #4236 - by @benekex2
- Use date localize hook in translations - #4202 by @dominik-zeglen
- Unify search API - #4200 by @dominik-zeglen
- Default default PAGINATE_BY - #4238 by @dominik-zeglen
- Create generic filtering interface - #4221 by @dominik-zeglen
- Add default state to rich text editor = #4281 by @dominik-zeglen
- Fix translation discard button - #4109 by @benekex2
- Fix draftail options and icons - #4132 by @benekex2
- Fix typos and messages in Dashboard 2.0 - #4168 by @benekex2
- Fix view all orders button - #4173 by @benekex2
- Fix visibility card view - #4198 by @benekex2
- Fix query refetch after selecting an object in list - #4272 by @dominik-zeglen
- Fix image selection in variants - #4270 by @benekex2
- Fix collection search - #4267 by @dominik-zeglen
- Fix quantity height in draft order edit - #4273 by @benekex2
- Fix checkbox clickable area size - #4280 by @dominik-zeglen
- Fix breaking object selection in menu section - #4282 by @dominik-zeglen
- Reset selected items when tab switch - #4268 by @benekex2

### Other notable changes

- Add support for Google Cloud Storage - #4127 by @chetabahana
- Adding a nonexistent variant to checkout no longer crashes - #4166 by @NyanKiyoshi
- Disable storage of Celery results - #4169 by @NyanKiyoshi
- Disable polling in Playground - #4188 by @maarcingebala
- Cleanup code for updated function names and unused argument - #4090 by @jxltom
- Users can now add multiple "Add to Cart" forms in a single page - #4165 by @NyanKiyoshi
- Fix incorrect argument in `get_client_token` in Braintree integration - #4182 by @maarcingebala
- Fix resolving attribute values when transforming them to HStore - #4161 by @maarcingebala
- Fix wrong calculation of subtotal in cart page - #4145 by @korycins
- Fix margin calculations when product/variant price is set to zero - #4170 by @MahmoudRizk
- Fix applying discounts in checkout's subtotal calculation in API - #4192 by @maarcingebala
- Fix GATEWAYS_ENUM to always contain all implemented payment gateways - #4108 by @koradon

## 2.6.0

### API

- Add unified filtering interface in resolvers - #3952, #4078 by @korycins
- Add mutations for bulk actions - #3935, #3954, #3967, #3969, #3970 by @akjanik
- Add mutation for reordering menu items - #3958 by @NyanKiyoshi
- Optimize queries for single nodes - #3968 @NyanKiyoshi
- Refactor error handling in mutations #3891 by @maarcingebala & @akjanik
- Specify mutation permissions through Meta classes - #3980 by @NyanKiyoshi
- Unify pricing access in products and variants - #3948 by @NyanKiyoshi
- Use only_fields instead of exclude_fields in type definitions - #3940 by @michaljelonek
- Prefetch collections when getting sales of a bunch of products - #3961 by @NyanKiyoshi
- Remove unnecessary dedents from GraphQL schema so new Playground can work - #4045 by @salwator
- Restrict resolving payment by ID - #4009 @NyanKiyoshi
- Require `checkoutId` for updating checkout's shipping and billing address - #4074 by @jxltom
- Handle errors in `TokenVerify` mutation - #3981 by @fowczarek
- Unify argument names in types and resolvers - #3942 by @NyanKiyoshi

### Core

- Use Black as the default code formatting tool - #3852 by @krzysztofwolski and @NyanKiyoshi
- Dropped Python 3.5 support - #4028 by @korycins
- Rename Cart to Checkout - #3963 by @michaljelonek
- Use data classes to exchange data with payment gateways - #4028 by @korycins
- Refactor order events - #4018 by @NyanKiyoshi

### Dashboard 2.0

- Add bulk actions - #3955 by @dominik-zeglen
- Add user avatar management - #4030 by @benekex2
- Add navigation drawer support on mobile devices - #3839 by @benekex2
- Fix rendering validation errors in product form - #4024 by @benekex2
- Move dialog windows to query string rather than router paths - #3953 by @dominik-zeglen
- Update order events types - #4089 by @jxltom
- Code cleanup by replacing render props with react hooks - #4010 by @dominik-zeglen

### Other notable changes

- Add setting to enable Django Debug Toolbar - #3983 by @koradon
- Use newest GraphQL Playground - #3971 by @salwator
- Ensure adding to quantities in the checkout is respecting the limits - #4005 by @NyanKiyoshi
- Fix country area choices - #4008 by @fowczarek
- Fix price_range_as_dict function - #3999 by @zodiacfireworks
- Fix the product listing not showing in the voucher when there were products selected - #4062 by @NyanKiyoshi
- Fix crash in Dashboard 1.0 when updating an order address's phone number - #4061 by @NyanKiyoshi
- Reduce the time of tests execution by using dummy password hasher - #4083 by @korycins
- Set up explicit **hash** function - #3979 by @akjanik
- Unit tests use none as media root - #3975 by @korycins
- Update file field styles with materializecss template filter - #3998 by @zodiacfireworks
- New translations:
  - Albanian
  - Colombian Spanish
  - Lithuanian

## 2.5.0

### API

- Add query to fetch draft orders - #3809 by @michaljelonek
- Add bulk delete mutations - #3838 by @michaljelonek
- Add `languageCode` enum to API - #3819 by @michaljelonek, #3854 by @jxltom
- Duplicate address instances in checkout mutations - #3866 by @pawelzar
- Restrict access to `orders` query for unauthorized users - #3861 by @pawelzar
- Support setting address as default in address mutations - #3787 by @jxltom
- Fix phone number validation in GraphQL when country prefix not given - #3905 by @patrys
- Report pretty stack traces in DEBUG mode - #3918 by @patrys

### Core

- Drop support for Django 2.1 and Django 1.11 (previous LTS) - #3929 by @patrys
- Fulfillment of digital products - #3868 by @korycins
- Introduce avatars for staff accounts - #3878 by @pawelzar
- Refactor the account avatars path from a relative to absolute - #3938 by @NyanKiyoshi

### Dashboard 2.0

- Add translations section - #3884 by @dominik-zeglen
- Add light/dark theme - #3856 by @dominik-zeglen
- Add customer's address book view - #3826 by @dominik-zeglen
- Add "Add variant" button on the variant details page = #3914 by @dominik-zeglen
- Add back arrows in "Configure" subsections - #3917 by @dominik-zeglen
- Display avatars in staff views - #3922 by @dominik-zeglen
- Prevent user from changing his own status and permissions - #3922 by @dominik-zeglen
- Fix crashing product create view - #3837, #3910 by @dominik-zeglen
- Fix layout in staff members details page - #3857 by @dominik-zeglen
- Fix unfocusing rich text editor - #3902 by @dominik-zeglen
- Improve accessibility - #3856 by @dominik-zeglen

### Other notable changes

- Improve user and staff management in dashboard 1.0 - #3781 by @jxltom
- Fix default product tax rate in Dashboard 1.0 - #3880 by @pawelzar
- Fix logo in docs - #3928 by @michaljelonek
- Fix name of logo file - #3867 by @jxltom
- Fix variants for juices in example data - #3926 by @michaljelonek
- Fix alignment of the cart dropdown on new bootstrap version - #3937 by @NyanKiyoshi
- Refactor the account avatars path from a relative to absolute - #3938 by @NyanKiyoshi
- New translations:
  - Armenian
  - Portuguese
  - Swahili
  - Thai

## 2.4.0

### API

- Add model translations support in GraphQL API - #3789 by @michaljelonek
- Add mutations to manage addresses for authenticated customers - #3772 by @Kwaidan00, @maarcingebala
- Add mutation to apply vouchers in checkout - #3739 by @Kwaidan00
- Add thumbnail field to `OrderLine` type - #3737 by @michaljelonek
- Add a query to fetch order by token - #3740 by @michaljelonek
- Add city choices and city area type to address validator API - #3788 by @jxltom
- Fix access to unpublished objects in API - #3724 by @Kwaidan00
- Fix bug where errors are not returned when creating fulfillment with a non-existent order line - #3777 by @jxltom
- Fix `productCreate` mutation when no product type was provided - #3804 by @michaljelonek
- Enable database search in products query - #3736 by @michaljelonek
- Use authenticated user's email as default email in creating checkout - #3726 by @jxltom
- Generate voucher code if it wasn't provided in mutation - #3717 by @Kwaidan00
- Improve limitation of vouchers by country - #3707 by @michaljelonek
- Only include canceled fulfillments for staff in fulfillment API - #3778 by @jxltom
- Support setting address as when creating customer address #3782 by @jxltom
- Fix generating slug from title - #3816 by @maarcingebala
- Add `variant` field to `OrderLine` type - #3820 by @maarcingebala

### Core

- Add JSON fields to store rich-text content - #3756 by @michaljelonek
- Add function to recalculate total order weight - #3755 by @Kwaidan00, @maarcingebala
- Unify cart creation logic in API and Django views - #3761, #3790 by @maarcingebala
- Unify payment creation logic in API and Django views - #3715 by @maarcingebala
- Support partially charged and refunded payments - #3735 by @jxltom
- Support partial fulfillment of ordered items - #3754 by @jxltom
- Fix applying discounts when a sale has no end date - #3595 by @cprinos

### Dashboard 2.0

- Add "Discounts" section - #3654 by @dominik-zeglen
- Add "Pages" section; introduce Draftail WYSIWYG editor - #3751 by @dominik-zeglen
- Add "Shipping Methods" section - #3770 by @dominik-zeglen
- Add support for date and datetime components - #3708 by @dominik-zeglen
- Restyle app layout - #3811 by @dominik-zeglen

### Other notable changes

- Unify model field names related to models' public access - `publication_date` and `is_published` - #3706 by @michaljelonek
- Improve filter orders by payment status - #3749 @jxltom
- Refactor translations in emails - #3701 by @Kwaidan00
- Use exact image versions in docker-compose - #3742 by @ashishnitinpatil
- Sort order payment and history in descending order - #3747 by @jxltom
- Disable style-loader in dev mode - #3720 by @jxltom
- Add ordering to shipping method - #3806 by @michaljelonek
- Add missing type definition for dashboard 2.0 - #3776 by @jxltom
- Add header and footer for checkout success pages #3752 by @jxltom
- Add instructions for using local assets in Docker - #3723 by @michaljelonek
- Update S3 deployment documentation to include CORS configuration note - #3743 by @NyanKiyoshi
- Fix missing migrations for is_published field of product and page model - #3757 by @jxltom
- Fix problem with l10n in Braintree payment gateway template - #3691 by @Kwaidan00
- Fix bug where payment is not filtered from active ones when creating payment - #3732 by @jxltom
- Fix incorrect cart badge location - #3786 by @jxltom
- Fix storefront styles after bootstrap is updated to 4.3.1 - #3753 by @jxltom
- Fix logo size in different browser and devices with different sizes - #3722 by @jxltom
- Rename dumpdata file `db.json` to `populatedb_data.json` - #3810 by @maarcingebala
- Prefetch collections for product availability - #3813 by @michaljelonek
- Bump django-graphql-jwt - #3814 by @michaljelonek
- Fix generating slug from title - #3816 by @maarcingebala
- New translations:
  - Estonian
  - Indonesian

## 2.3.1

- Fix access to private variant fields in API - #3773 by maarcingebala
- Limit access of quantity and allocated quantity to staff in GraphQL API #3780 by @jxltom

## 2.3.0

### API

- Return user's last checkout in the `User` type - #3578 by @fowczarek
- Automatically assign checkout to the logged in user - #3587 by @fowczarek
- Expose `chargeTaxesOnShipping` field in the `Shop` type - #3603 by @fowczarek
- Expose list of enabled payment gateways - #3639 by @fowczarek
- Validate uploaded files in a unified way - #3633 by @fowczarek
- Add mutation to trigger fetching tax rates - #3622 by @fowczarek
- Use USERNAME_FIELD instead of hard-code email field when resolving user - #3577 by @jxltom
- Require variant and quantity fields in `CheckoutLineInput` type - #3592 by @jxltom
- Preserve order of nodes in `get_nodes_or_error` function - #3632 by @jxltom
- Add list mutations for `Voucher` and `Sale` models - #3669 by @michaljelonek
- Use proper type for countries in `Voucher` type - #3664 by @michaljelonek
- Require email in when creating checkout in API - #3667 by @michaljelonek
- Unify returning errors in the `tokenCreate` mutation - #3666 by @michaljelonek
- Use `Date` field in Sale/Voucher inputs - #3672 by @michaljelonek
- Refactor checkout mutations - #3610 by @fowczarek
- Refactor `clean_instance`, so it does not returns errors anymore - #3597 by @akjanik
- Handle GraphqQL syntax errors - #3576 by @jxltom

### Core

- Refactor payments architecture - #3519 by @michaljelonek
- Improve Docker and `docker-compose` configuration - #3657 by @michaljelonek
- Allow setting payment status manually for dummy gateway in Storefront 1.0 - #3648 by @jxltom
- Infer default transaction kind from operation type - #3646 by @jxltom
- Get correct payment status for order without any payments - #3605 by @jxltom
- Add default ordering by `id` for `CartLine` model - #3593 by @jxltom
- Fix "set password" email sent to customer created in the dashboard - #3688 by @Kwaidan00

### Dashboard 2.0

- ️Add taxes section - #3622 by @dominik-zeglen
- Add drag'n'drop image upload - #3611 by @dominik-zeglen
- Unify grid handling - #3520 by @dominik-zeglen
- Add component generator - #3670 by @dominik-zeglen
- Throw Typescript errors while snapshotting - #3611 by @dominik-zeglen
- Simplify mutation's error checking - #3589 by @dominik-zeglen
- Fix order cancelling - #3624 by @dominik-zeglen
- Fix logo placement - #3602 by @dominik-zeglen

### Other notable changes

- Register Celery task for updating exchange rates - #3599 by @jxltom
- Fix handling different attributes with the same slug - #3626 by @jxltom
- Add missing migrations for tax rate choices - #3629 by @jxltom
- Fix `TypeError` on calling `get_client_token` - #3660 by @michaljelonek
- Make shipping required as default when creating product types - #3655 by @jxltom
- Display payment status on customer's account page in Storefront 1.0 - #3637 by @jxltom
- Make order fields sequence in Dashboard 1.0 same as in Dashboard 2.0 - #3606 by @jxltom
- Fix returning products for homepage for the currently viewing user - #3598 by @jxltom
- Allow filtering payments by status in Dashboard 1.0 - #3608 by @jxltom
- Fix typo in the definition of order status - #3649 by @jxltom
- Add margin for order notes section - #3650 by @jxltom
- Fix logo position - #3609, #3616 by @jxltom
- Storefront visual improvements - #3696 by @piotrgrundas
- Fix product list price filter - #3697 by @Kwaidan00
- Redirect to success page after successful payment - #3693 by @Kwaidan00

## 2.2.0

### API

- Use `PermissionEnum` as input parameter type for `permissions` field - #3434 by @maarcingebala
- Add "authorize" and "charge" mutations for payments - #3426 by @jxltom
- Add alt text to product thumbnails and background images of collections and categories - #3429 by @fowczarek
- Fix passing decimal arguments = #3457 by @fowczarek
- Allow sorting products by the update date - #3470 by @jxltom
- Validate and clear the shipping method in draft order mutations - #3472 by @fowczarek
- Change tax rate field to choice field - #3478 by @fowczarek
- Allow filtering attributes by collections - #3508 by @maarcingebala
- Resolve to `None` when empty object ID was passed as mutation argument - #3497 by @maarcingebala
- Change `errors` field type from [Error] to [Error!] - #3489 by @fowczarek
- Support creating default variant for product types that don't use multiple variants - #3505 by @fowczarek
- Validate SKU when creating a default variant - #3555 by @fowczarek
- Extract enums to separate files - #3523 by @maarcingebala

### Core

- Add Stripe payment gateway - #3408 by @jxltom
- Add `first_name` and `last_name` fields to the `User` model - #3101 by @fowczarek
- Improve several payment validations - #3418 by @jxltom
- Optimize payments related database queries - #3455 by @jxltom
- Add publication date to collections - #3369 by @k-brk
- Fix hard-coded site name in order PDFs - #3526 by @NyanKiyoshi
- Update favicons to the new style - #3483 by @dominik-zeglen
- Fix migrations for default currency - #3235 by @bykof
- Remove Elasticsearch from `docker-compose.yml` - #3482 by @maarcingebala
- Resort imports in tests - #3471 by @jxltom
- Fix the no shipping orders payment crash on Stripe - #3550 by @NyanKiyoshi
- Bump backend dependencies - #3557 by @maarcingebala. This PR removes security issue CVE-2019-3498 which was present in Django 2.1.4. Saleor however wasn't vulnerable to this issue as it doesn't use the affected `django.views.defaults.page_not_found()` view.
- Generate random data using the default currency - #3512 by @stephenmoloney
- New translations:
  - Catalan
  - Serbian

### Dashboard 2.0

- Restyle product selection dialogs - #3499 by @dominik-zeglen, @maarcingebala
- Fix minor visual bugs in Dashboard 2.0 - #3433 by @dominik-zeglen
- Display warning if order draft has missing data - #3431 by @dominik-zeglen
- Add description field to collections - #3435 by @dominik-zeglen
- Add query batching - #3443 by @dominik-zeglen
- Use autocomplete fields in country selection - #3443 by @dominik-zeglen
- Add alt text to categories and collections - #3461 by @dominik-zeglen
- Use first and last name of a customer or staff member in UI - #3247 by @Bonifacy1, @dominik-zeglen
- Show error page if an object was not found - #3463 by @dominik-zeglen
- Fix simple product's inventory data saving bug - #3474 by @dominik-zeglen
- Replace `thumbnailUrl` with `thumbnail { url }` - #3484 by @dominik-zeglen
- Change "Feature on Homepage" switch behavior - #3481 by @dominik-zeglen
- Expand payment section in order view - #3502 by @dominik-zeglen
- Change TypeScript loader to speed up the build process - #3545 by @patrys

### Bugfixes

- Do not show `Pay For Order` if order is partly paid since partial payment is not supported - #3398 by @jxltom
- Fix attribute filters in the products category view - #3535 by @fowczarek
- Fix storybook dependencies conflict - #3544 by @dominik-zeglen

## 2.1.0

### API

- Change selected connection fields to lists - #3307 by @fowczarek
- Require pagination in connections - #3352 by @maarcingebala
- Replace Graphene view with a custom one - #3263 by @patrys
- Change `sortBy` parameter to use enum type - #3345 by @fowczarek
- Add `me` query to fetch data of a logged-in user - #3202, #3316 by @fowczarek
- Add `canFinalize` field to the Order type - #3356 by @fowczarek
- Extract resolvers and mutations to separate files - #3248 by @fowczarek
- Add VAT tax rates field to country - #3392 by @michaljelonek
- Allow creating orders without users - #3396 by @fowczarek

### Core

- Add Razorpay payment gatway - #3205 by @NyanKiyoshi
- Use standard tax rate as a default tax rate value - #3340 by @fowczarek
- Add description field to the Collection model - #3275 by @fowczarek
- Enforce the POST method on VAT rates fetching - #3337 by @NyanKiyoshi
- Generate thumbnails for category/collection background images - #3270 by @NyanKiyoshi
- Add warm-up support in product image creation mutation - #3276 by @NyanKiyoshi
- Fix error in the `populatedb` script when running it not from the project root - #3272 by @NyanKiyoshi
- Make Webpack rebuilds fast - #3290 by @patrys
- Skip installing Chromium to make deployment faster - #3227 by @jxltom
- Add default test runner - #3258 by @jxltom
- Add Transifex client to Pipfile - #3321 by @jxltom
- Remove additional pytest arguments in tox - #3338 by @jxltom
- Remove test warnings - #3339 by @jxltom
- Remove runtime warning when product has discount - #3310 by @jxltom
- Remove `django-graphene-jwt` warnings - #3228 by @jxltom
- Disable deprecated warnings - #3229 by @jxltom
- Add `AWS_S3_ENDPOINT_URL` setting to support DigitalOcean spaces. - #3281 by @hairychris
- Add `.gitattributes` file to hide diffs for generated files on Github - #3055 by @NyanKiyoshi
- Add database sequence reset to `populatedb` - #3406 by @michaljelonek
- Get authorized amount from succeeded auth transactions - #3417 by @jxltom
- Resort imports by `isort` - #3412 by @jxltom

### Dashboard 2.0

- Add confirmation modal when leaving view with unsaved changes - #3375 by @dominik-zeglen
- Add dialog loading and error states - #3359 by @dominik-zeglen
- Split paths and urls - #3350 by @dominik-zeglen
- Derive state from props in forms - #3360 by @dominik-zeglen
- Apply debounce to autocomplete fields - #3351 by @dominik-zeglen
- Use Apollo signatures - #3353 by @dominik-zeglen
- Add order note field in the order details view - #3346 by @dominik-zeglen
- Add app-wide progress bar - #3312 by @dominik-zeglen
- Ensure that all queries are built on top of TypedQuery - #3309 by @dominik-zeglen
- Close modal windows automatically - #3296 by @dominik-zeglen
- Move URLs to separate files - #3295 by @dominik-zeglen
- Add basic filters for products and orders list - #3237 by @Bonifacy1
- Fetch default currency from API - #3280 by @dominik-zeglen
- Add `displayName` property to components - #3238 by @Bonifacy1
- Add window titles - #3279 by @dominik-zeglen
- Add paginator component - #3265 by @dominik-zeglen
- Update Material UI to 3.6 - #3387 by @patrys
- Upgrade React, Apollo, Webpack and Babel - #3393 by @patrys
- Add pagination for required connections - #3411 by @dominik-zeglen

### Bugfixes

- Fix language codes - #3311 by @jxltom
- Fix resolving empty attributes list - #3293 by @maarcingebala
- Fix range filters not being applied - #3385 by @michaljelonek
- Remove timeout for updating image height - #3344 by @jxltom
- Return error if checkout was not found - #3289 by @maarcingebala
- Solve an auto-resize conflict between Materialize and medium-editor - #3367 by @adonig
- Fix calls to `ngettext_lazy` - #3380 by @patrys
- Filter preauthorized order from succeeded transactions - #3399 by @jxltom
- Fix incorrect country code in fixtures - #3349 by @bingimar
- Fix updating background image of a collection - #3362 by @fowczarek & @dominik-zeglen

### Docs

- Document settings related to generating thumbnails on demand - #3329 by @NyanKiyoshi
- Improve documentation for Heroku deployment - #3170 by @raybesiga
- Update documentation on Docker deployment - #3326 by @jxltom
- Document payment gateway configuration - #3376 by @NyanKiyoshi

## 2.0.0

### API

- Add mutation to delete a customer; add `isActive` field in `customerUpdate` mutation - #3177 by @maarcingebala
- Add mutations to manage authorization keys - #3082 by @maarcingebala
- Add queries for dashboard homepage - #3146 by @maarcingebala
- Allows user to unset homepage collection - #3140 by @oldPadavan
- Use enums as permission codes - #3095 by @the-bionic
- Return absolute image URLs - #3182 by @maarcingebala
- Add `backgroundImage` field to `CategoryInput` - #3153 by @oldPadavan
- Add `dateJoined` and `lastLogin` fields in `User` type - #3169 by @maarcingebala
- Separate `parent` input field from `CategoryInput` - #3150 by @akjanik
- Remove duplicated field in Order type - #3180 by @maarcingebala
- Handle empty `backgroundImage` field in API - #3159 by @maarcingebala
- Generate name-based slug in collection mutations - #3145 by @akjanik
- Remove products field from `collectionUpdate` mutation - #3141 by @oldPadavan
- Change `items` field in `Menu` type from connection to list - #3032 by @oldPadavan
- Make `Meta.description` required in `BaseMutation` - #3034 by @oldPadavan
- Apply `textwrap.dedent` to GraphQL descriptions - #3167 by @fowczarek

### Dashboard 2.0

- Add collection management - #3135 by @dominik-zeglen
- Add customer management - #3176 by @dominik-zeglen
- Add homepage view - #3155, #3178 by @Bonifacy1 and @dominik-zeglen
- Add product type management - #3052 by @dominik-zeglen
- Add site settings management - #3071 by @dominik-zeglen
- Escape node IDs in URLs - #3115 by @dominik-zeglen
- Restyle categories section - #3072 by @Bonifacy1

### Other

- Change relation between `ProductType` and `Attribute` models - #3097 by @maarcingebala
- Remove `quantity-allocated` generation in `populatedb` script - #3084 by @MartinSeibert
- Handle `Money` serialization - #3131 by @Pacu2
- Do not collect unnecessary static files - #3050 by @jxltom
- Remove host mounted volume in `docker-compose` - #3091 by @tiangolo
- Remove custom services names in `docker-compose` - #3092 by @tiangolo
- Replace COUNTRIES with countries.countries - #3079 by @neeraj1909
- Installing dev packages in docker since tests are needed - #3078 by @jxltom
- Remove comparing string in address-form-panel template - #3074 by @tomcio1205
- Move updating variant names to a Celery task - #3189 by @fowczarek

### Bugfixes

- Fix typo in `clean_input` method - #3100 by @the-bionic
- Fix typo in `ShippingMethod` model - #3099 by @the-bionic
- Remove duplicated variable declaration - #3094 by @the-bionic

### Docs

- Add createdb note to getting started for Windows - #3106 by @ajostergaard
- Update docs on pipenv - #3045 by @jxltom<|MERGE_RESOLUTION|>--- conflicted
+++ resolved
@@ -21,11 +21,8 @@
 - Drop `apply_taxes_to_shipping_price_range` plugin hook - #6746 by @maarcingebala
 - Drop `CHECKOUT_QUANTITY_CHANGED` webhook - #6797 by @d-wysocki
 - Drop deprecated `taxRate` field from `ProductType` - #6795 by @d-wysocki
-<<<<<<< HEAD
 - Change enum names to keep consistency [description](https://github.com/mirumee/saleor/pull/6822)  - #6822 by @d-wysocki
-=======
 - Remove resolving user's location from GeoIP; drop `PaymentInput.billingAddress` input field - #6784 by @maarcingebala
->>>>>>> b659e7f9
 
 ### Other
 
