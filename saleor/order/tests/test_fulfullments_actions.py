from unittest.mock import patch

import pytest

from ...core.exceptions import InsufficientStock
from ...warehouse.models import Allocation, Stock
from ..actions import create_fulfillments
from ..models import FulfillmentLine, OrderStatus


@patch("saleor.order.actions.get_plugins_manager")
@patch("saleor.order.actions.send_fulfillment_confirmation_to_customer", autospec=True)
def test_create_fulfillments(
    mock_email_fulfillment,
<<<<<<< HEAD
    mock_get_plugins_manager,
=======
>>>>>>> 9b0469e2
    staff_user,
    order_with_lines,
    warehouse,
):
    order = order_with_lines
    order_line1, order_line2 = order.lines.all()
    fulfillment_lines_for_warehouses = {
        str(warehouse.pk): [
            {"order_line": order_line1, "quantity": 3},
            {"order_line": order_line2, "quantity": 2},
        ]
    }

    [fulfillment] = create_fulfillments(
        staff_user, order, fulfillment_lines_for_warehouses, True
    )

    order.refresh_from_db()
    fulfillment_lines = FulfillmentLine.objects.filter(
        fulfillment__order=order
    ).order_by("pk")
    assert fulfillment_lines[0].stock == order_line1.variant.stocks.get()
    assert fulfillment_lines[0].quantity == 3
    assert fulfillment_lines[1].stock == order_line2.variant.stocks.get()
    assert fulfillment_lines[1].quantity == 2

    assert order.status == OrderStatus.FULFILLED
    assert order.fulfillments.get() == fulfillment

    order_line1, order_line2 = order.lines.all()
    assert order_line1.quantity_fulfilled == 3
    assert order_line2.quantity_fulfilled == 2

    assert (
        Allocation.objects.filter(
            order_line__order=order, quantity_allocated__gt=0
        ).count()
        == 0
    )

    mock_email_fulfillment.assert_called_once_with(
        order, order.fulfillments.get(), staff_user, mock_get_plugins_manager()
    )


@patch("saleor.order.actions.send_fulfillment_confirmation_to_customer", autospec=True)
def test_create_fulfillments_without_notification(
    mock_email_fulfillment,
    staff_user,
    order_with_lines,
    warehouse,
):
    order = order_with_lines
    order_line1, order_line2 = order.lines.all()
    fulfillment_lines_for_warehouses = {
        str(warehouse.pk): [
            {"order_line": order_line1, "quantity": 3},
            {"order_line": order_line2, "quantity": 2},
        ]
    }

    [fulfillment] = create_fulfillments(
        staff_user, order, fulfillment_lines_for_warehouses, False
    )

    order.refresh_from_db()
    fulfillment_lines = FulfillmentLine.objects.filter(
        fulfillment__order=order
    ).order_by("pk")
    assert fulfillment_lines[0].stock == order_line1.variant.stocks.get()
    assert fulfillment_lines[0].quantity == 3
    assert fulfillment_lines[1].stock == order_line2.variant.stocks.get()
    assert fulfillment_lines[1].quantity == 2

    assert order.status == OrderStatus.FULFILLED
    assert order.fulfillments.get() == fulfillment

    order_line1, order_line2 = order.lines.all()
    assert order_line1.quantity_fulfilled == 3
    assert order_line2.quantity_fulfilled == 2

    assert (
        Allocation.objects.filter(
            order_line__order=order, quantity_allocated__gt=0
        ).count()
        == 0
    )

    mock_email_fulfillment.assert_not_called()


def test_create_fulfillments_many_warehouses(
    staff_user,
    order_with_lines,
    warehouses,
):
    order = order_with_lines
    warehouse1, warehouse2 = warehouses
    order_line1, order_line2 = order.lines.all()

    stock_w1_l1 = Stock(
        warehouse=warehouse1, product_variant=order_line1.variant, quantity=3
    )
    stock_w1_l2 = Stock(
        warehouse=warehouse1, product_variant=order_line2.variant, quantity=1
    )
    stock_w2_l2 = Stock(
        warehouse=warehouse2, product_variant=order_line2.variant, quantity=1
    )
    Stock.objects.bulk_create([stock_w1_l1, stock_w1_l2, stock_w2_l2])
    fulfillment_lines_for_warehouses = {
        str(warehouse1.pk): [
            {"order_line": order_line1, "quantity": 3},
            {"order_line": order_line2, "quantity": 1},
        ],
        str(warehouse2.pk): [{"order_line": order_line2, "quantity": 1}],
    }

    [fulfillment1, fulfillment2] = create_fulfillments(
        staff_user, order, fulfillment_lines_for_warehouses, False
    )

    order.refresh_from_db()
    fulfillment_lines = FulfillmentLine.objects.filter(
        fulfillment__order=order
    ).order_by("pk")
    assert fulfillment_lines[0].stock == stock_w1_l1
    assert fulfillment_lines[0].quantity == 3
    assert fulfillment_lines[1].stock == stock_w1_l2
    assert fulfillment_lines[1].quantity == 1
    assert fulfillment_lines[2].stock == stock_w2_l2
    assert fulfillment_lines[2].quantity == 1

    assert order.status == OrderStatus.FULFILLED
    assert order.fulfillments.get(fulfillment_order=1) == fulfillment1
    assert order.fulfillments.get(fulfillment_order=2) == fulfillment2

    order_line1, order_line2 = order.lines.all()
    assert order_line1.quantity_fulfilled == 3
    assert order_line2.quantity_fulfilled == 2

    assert (
        Allocation.objects.filter(
            order_line__order=order, quantity_allocated__gt=0
        ).count()
        == 0
    )


@patch("saleor.order.actions.get_plugins_manager")
@patch("saleor.order.actions.send_fulfillment_confirmation_to_customer", autospec=True)
def test_create_fulfillments_with_one_line_empty_quantity(
    mock_email_fulfillment,
<<<<<<< HEAD
    mock_get_plugins_manager,
=======
>>>>>>> 9b0469e2
    staff_user,
    order_with_lines,
    warehouse,
):
    order = order_with_lines
    order_line1, order_line2 = order.lines.all()
    fulfillment_lines_for_warehouses = {
        str(warehouse.pk): [
            {"order_line": order_line1, "quantity": 0},
            {"order_line": order_line2, "quantity": 2},
        ]
    }

    [fulfillment] = create_fulfillments(
        staff_user, order, fulfillment_lines_for_warehouses, True
    )

    order.refresh_from_db()
    fulfillment_lines = FulfillmentLine.objects.filter(
        fulfillment__order=order
    ).order_by("pk")
    assert fulfillment_lines[0].stock == order_line2.variant.stocks.get()
    assert fulfillment_lines[0].quantity == 2

    assert order.status == OrderStatus.PARTIALLY_FULFILLED
    assert order.fulfillments.get() == fulfillment

    order_line1, order_line2 = order.lines.all()
    assert order_line1.quantity_fulfilled == 0
    assert order_line2.quantity_fulfilled == 2

    assert (
        Allocation.objects.filter(
            order_line__order=order, quantity_allocated__gt=0
        ).count()
        == 1
    )

    mock_email_fulfillment.assert_called_once_with(
        order, order.fulfillments.get(), staff_user, mock_get_plugins_manager()
    )


@patch("saleor.order.actions.get_plugins_manager")
@patch("saleor.order.actions.send_fulfillment_confirmation_to_customer", autospec=True)
def test_create_fulfillments_with_variant_without_inventory_tracking(
    mock_email_fulfillment,
    mock_get_plugins_manager,
    staff_user,
    order_with_line_without_inventory_tracking,
    warehouse,
):
    order = order_with_line_without_inventory_tracking
    order_line = order.lines.get()
    stock = order_line.variant.stocks.get()
    stock_quantity_before = stock.quantity
    fulfillment_lines_for_warehouses = {
        str(warehouse.pk): [{"order_line": order_line, "quantity": 2}]
    }

    [fulfillment] = create_fulfillments(
        staff_user, order, fulfillment_lines_for_warehouses, True
    )

    order.refresh_from_db()
    fulfillment_lines = FulfillmentLine.objects.filter(
        fulfillment__order=order
    ).order_by("pk")
    assert fulfillment_lines[0].stock == order_line.variant.stocks.get()
    assert fulfillment_lines[0].quantity == 2

    assert order.status == OrderStatus.PARTIALLY_FULFILLED
    assert order.fulfillments.get() == fulfillment

    order_line = order.lines.get()
    assert order_line.quantity_fulfilled == 2

    stock.refresh_from_db()
    assert stock_quantity_before == stock.quantity

    mock_email_fulfillment.assert_called_once_with(
        order, order.fulfillments.get(), staff_user, mock_get_plugins_manager()
    )


@patch("saleor.order.actions.get_plugins_manager")
@patch("saleor.order.actions.send_fulfillment_confirmation_to_customer", autospec=True)
def test_create_fulfillments_without_allocations(
    mock_email_fulfillment,
<<<<<<< HEAD
    mock_get_plugins_manager,
=======
>>>>>>> 9b0469e2
    staff_user,
    order_with_lines,
    warehouse,
):

    order = order_with_lines
    order_line1, order_line2 = order.lines.all()
    Allocation.objects.filter(order_line__order=order).delete()
    fulfillment_lines_for_warehouses = {
        str(warehouse.pk): [
            {"order_line": order_line1, "quantity": 3},
            {"order_line": order_line2, "quantity": 2},
        ]
    }

    [fulfillment] = create_fulfillments(
        staff_user, order, fulfillment_lines_for_warehouses, True
    )

    order.refresh_from_db()
    fulfillment_lines = FulfillmentLine.objects.filter(
        fulfillment__order=order
    ).order_by("pk")
    assert fulfillment_lines[0].stock == order_line1.variant.stocks.get()
    assert fulfillment_lines[0].quantity == 3
    assert fulfillment_lines[1].stock == order_line2.variant.stocks.get()
    assert fulfillment_lines[1].quantity == 2

    assert order.status == OrderStatus.FULFILLED
    assert order.fulfillments.get() == fulfillment

    order_line1, order_line2 = order.lines.all()
    assert order_line1.quantity_fulfilled == 3
    assert order_line2.quantity_fulfilled == 2

    assert (
        Allocation.objects.filter(
            order_line__order=order, quantity_allocated__gt=0
        ).count()
        == 0
    )

    mock_email_fulfillment.assert_called_once_with(
        order, order.fulfillments.get(), staff_user, mock_get_plugins_manager()
    )


@patch("saleor.order.actions.send_fulfillment_confirmation_to_customer", autospec=True)
def test_create_fulfillments_warehouse_with_out_of_stock(
    mock_email_fulfillment,
    staff_user,
    order_with_lines,
    warehouse,
):
    order = order_with_lines
    order_line1, order_line2 = order.lines.all()
    order_line1.allocations.all().delete()
    stock = order_line1.variant.stocks.get(warehouse=warehouse)
    stock.quantity = 2
    stock.save(update_fields=["quantity"])
    fulfillment_lines_for_warehouses = {
        str(warehouse.pk): [
            {"order_line": order_line1, "quantity": 3},
            {"order_line": order_line2, "quantity": 2},
        ]
    }

    with pytest.raises(InsufficientStock) as exc:
        create_fulfillments(staff_user, order, fulfillment_lines_for_warehouses, True)

    assert exc.value.item == order_line1.variant
    assert exc.value.context == {
        "order_line": order_line1,
        "warehouse_pk": str(warehouse.pk),
    }

    order.refresh_from_db()
    assert FulfillmentLine.objects.filter(fulfillment__order=order).count() == 0

    assert order.status == OrderStatus.UNFULFILLED
    assert order.fulfillments.all().count() == 0

    order_line1, order_line2 = order.lines.all()
    assert order_line1.quantity_fulfilled == 0
    assert order_line2.quantity_fulfilled == 0

    assert (
        Allocation.objects.filter(
            order_line__order=order, quantity_allocated__gt=0
        ).count()
        == 1
    )

    mock_email_fulfillment.assert_not_called()


@patch("saleor.order.actions.send_fulfillment_confirmation_to_customer", autospec=True)
def test_create_fulfillments_warehouse_without_stock(
    mock_email_fulfillment,
    staff_user,
    order_with_lines,
    warehouse_no_shipping_zone,
):
    order = order_with_lines
    order_line1, order_line2 = order.lines.all()
    fulfillment_lines_for_warehouses = {
        str(warehouse_no_shipping_zone.pk): [
            {"order_line": order_line1, "quantity": 3},
            {"order_line": order_line2, "quantity": 2},
        ]
    }

    with pytest.raises(InsufficientStock) as exc:
        create_fulfillments(staff_user, order, fulfillment_lines_for_warehouses, True)

    assert exc.value.item == order_line1.variant
    assert exc.value.context == {
        "order_line": order_line1,
        "warehouse_pk": str(warehouse_no_shipping_zone.pk),
    }

    order.refresh_from_db()
    assert FulfillmentLine.objects.filter(fulfillment__order=order).count() == 0

    assert order.status == OrderStatus.UNFULFILLED
    assert order.fulfillments.all().count() == 0

    order_line1, order_line2 = order.lines.all()
    assert order_line1.quantity_fulfilled == 0
    assert order_line2.quantity_fulfilled == 0

    assert (
        Allocation.objects.filter(
            order_line__order=order, quantity_allocated__gt=0
        ).count()
        == 2
    )

    mock_email_fulfillment.assert_not_called()


@patch("saleor.order.actions.send_fulfillment_confirmation_to_customer", autospec=True)
def test_create_fulfillments_with_variant_without_inventory_tracking_and_without_stock(
    mock_email_fulfillment,
    staff_user,
    order_with_line_without_inventory_tracking,
    warehouse_no_shipping_zone,
):
    order = order_with_line_without_inventory_tracking
    order_line = order.lines.get()
    fulfillment_lines_for_warehouses = {
        str(warehouse_no_shipping_zone.pk): [{"order_line": order_line, "quantity": 2}]
    }

    with pytest.raises(InsufficientStock) as exc:
        create_fulfillments(staff_user, order, fulfillment_lines_for_warehouses, True)

    assert exc.value.item == order_line.variant
    assert exc.value.context == {
        "order_line": order_line,
        "warehouse_pk": str(warehouse_no_shipping_zone.pk),
    }

    order.refresh_from_db()
    assert FulfillmentLine.objects.filter(fulfillment__order=order).count() == 0

    assert order.status == OrderStatus.UNFULFILLED
    assert order.fulfillments.all().count() == 0

    order_line = order.lines.get()
    assert order_line.quantity_fulfilled == 0

    assert (
        Allocation.objects.filter(
            order_line__order=order, quantity_allocated__gt=0
        ).count()
        == 0
    )

    mock_email_fulfillment.assert_not_called()<|MERGE_RESOLUTION|>--- conflicted
+++ resolved
@@ -12,10 +12,7 @@
 @patch("saleor.order.actions.send_fulfillment_confirmation_to_customer", autospec=True)
 def test_create_fulfillments(
     mock_email_fulfillment,
-<<<<<<< HEAD
     mock_get_plugins_manager,
-=======
->>>>>>> 9b0469e2
     staff_user,
     order_with_lines,
     warehouse,
@@ -169,10 +166,7 @@
 @patch("saleor.order.actions.send_fulfillment_confirmation_to_customer", autospec=True)
 def test_create_fulfillments_with_one_line_empty_quantity(
     mock_email_fulfillment,
-<<<<<<< HEAD
     mock_get_plugins_manager,
-=======
->>>>>>> 9b0469e2
     staff_user,
     order_with_lines,
     warehouse,
@@ -262,10 +256,7 @@
 @patch("saleor.order.actions.send_fulfillment_confirmation_to_customer", autospec=True)
 def test_create_fulfillments_without_allocations(
     mock_email_fulfillment,
-<<<<<<< HEAD
     mock_get_plugins_manager,
-=======
->>>>>>> 9b0469e2
     staff_user,
     order_with_lines,
     warehouse,
