--- conflicted
+++ resolved
@@ -2348,7 +2348,7 @@
     error = e.value.error_dict["lines"][0]
 
     assert error.message == msg
-    assert error.code == OrderErrorCode.PRODUCT_NOT_PUBLISHED
+    assert error.code == OrderErrorCode.PRODUCT_NOT_PUBLISHED.value
 
 
 def test_validate_draft_order_with_unavailable_for_purchase_product(draft_order):
@@ -2364,7 +2364,7 @@
     error = e.value.error_dict["lines"][0]
 
     assert error.message == msg
-    assert error.code == OrderErrorCode.PRODUCT_UNAVAILABLE_FOR_PURCHASE
+    assert error.code == OrderErrorCode.PRODUCT_UNAVAILABLE_FOR_PURCHASE.value
 
 
 def test_validate_draft_order_with_product_available_for_purchase_in_future(
@@ -2384,7 +2384,7 @@
     error = e.value.error_dict["lines"][0]
 
     assert error.message == msg
-    assert error.code == OrderErrorCode.PRODUCT_UNAVAILABLE_FOR_PURCHASE
+    assert error.code == OrderErrorCode.PRODUCT_UNAVAILABLE_FOR_PURCHASE.value
 
 
 def test_validate_draft_order_out_of_stock_variant(draft_order):
@@ -2410,7 +2410,7 @@
         validate_draft_order(order, "US")
     error = e.value.error_dict["order"][0]
     assert error.message == "Can't finalize draft with no shipping address."
-    assert error.code.value == OrderErrorCode.ORDER_NO_SHIPPING_ADDRESS.value
+    assert error.code == OrderErrorCode.ORDER_NO_SHIPPING_ADDRESS.value
 
 
 def test_validate_draft_order_no_billing_address(draft_order):
@@ -2421,7 +2421,7 @@
         validate_draft_order(order, "US")
     error = e.value.error_dict["order"][0]
     assert error.message == "Can't finalize draft with no billing address."
-    assert error.code.value == OrderErrorCode.BILLING_ADDRESS_NOT_SET.value
+    assert error.code == OrderErrorCode.BILLING_ADDRESS_NOT_SET.value
 
 
 def test_validate_draft_order_no_shipping_method(draft_order):
@@ -2432,7 +2432,7 @@
         validate_draft_order(order, "US")
     error = e.value.error_dict["shipping"][0]
     assert error.message == "Shipping method is required."
-    assert error.code.value == OrderErrorCode.SHIPPING_METHOD_REQUIRED.value
+    assert error.code == OrderErrorCode.SHIPPING_METHOD_REQUIRED.value
 
 
 def test_validate_draft_order_no_shipping_method_shipping_not_required(draft_order):
@@ -2583,20 +2583,12 @@
     )
     content = get_graphql_content(response)
     data = content["data"]["draftOrderComplete"]
-<<<<<<< HEAD
-    assert len(data["orderErrors"]) == 3
-    assert {error["code"] for error in data["orderErrors"]} == {
+    assert len(data["errors"]) == 3
+    assert {error["code"] for error in data["errors"]} == {
         OrderErrorCode.SHIPPING_METHOD_NOT_APPLICABLE.name,
         OrderErrorCode.INSUFFICIENT_STOCK.name,
     }
-    assert {error["field"] for error in data["orderErrors"]} == {"shipping", "lines"}
-=======
-    assert len(data["errors"]) == 1
-    assert (
-        data["errors"][0]["code"] == OrderErrorCode.SHIPPING_METHOD_NOT_APPLICABLE.name
-    )
-    assert data["errors"][0]["field"] == "shipping"
->>>>>>> bad0abad
+    assert {error["field"] for error in data["errors"]} == {"shipping", "lines"}
 
 
 def test_draft_order_complete_product_without_inventory_tracking(
@@ -2675,20 +2667,12 @@
     data = content["data"]["draftOrderComplete"]["order"]
     content = get_graphql_content(response)
     data = content["data"]["draftOrderComplete"]
-<<<<<<< HEAD
-    assert len(data["orderErrors"]) == 3
-    assert {error["code"] for error in data["orderErrors"]} == {
+    assert len(data["errors"]) == 3
+    assert {error["code"] for error in data["errors"]} == {
         OrderErrorCode.SHIPPING_METHOD_NOT_APPLICABLE.name,
         OrderErrorCode.INSUFFICIENT_STOCK.name,
     }
-    assert {error["field"] for error in data["orderErrors"]} == {"shipping", "lines"}
-=======
-    assert len(data["errors"]) == 1
-    assert (
-        data["errors"][0]["code"] == OrderErrorCode.SHIPPING_METHOD_NOT_APPLICABLE.name
-    )
-    assert data["errors"][0]["field"] == "shipping"
->>>>>>> bad0abad
+    assert {error["field"] for error in data["errors"]} == {"shipping", "lines"}
 
 
 def test_draft_order_complete_out_of_stock_variant(
