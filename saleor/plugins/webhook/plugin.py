--- conflicted
+++ resolved
@@ -1,12 +1,9 @@
 import json
 from typing import TYPE_CHECKING, Any, List, Optional
 
-<<<<<<< HEAD
 from ...app.models import App
+from ...core.utils.json_serializer import CustomJsonEncoder
 from ...payment import TransactionKind
-=======
-from ...core.utils.json_serializer import CustomJsonEncoder
->>>>>>> eb4da794
 from ...webhook.event_types import WebhookEventType
 from ...webhook.payloads import (
     generate_checkout_payload,
