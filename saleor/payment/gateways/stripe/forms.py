--- conflicted
+++ resolved
@@ -16,33 +16,21 @@
 
 
 class StripeCheckoutWidget(HiddenInput):
-<<<<<<< HEAD
-    def __init__(self, payment_information, gateway_params, *args, **kwargs):
-=======
     def __init__(
         self, payment_information: PaymentData, gateway_params: Dict, *args, **kwargs
     ):
->>>>>>> e81494c9
         attrs = kwargs.get("attrs", {})
         kwargs["attrs"] = {
             "class": "stripe-button",
             "src": CHECKOUT_SCRIPT_URL,
             "data-key": gateway_params.get("public_key"),
             "data-amount": get_amount_for_stripe(
-<<<<<<< HEAD
-                payment_information["amount"], payment_information["currency"]
-=======
                 payment_information.amount, payment_information.currency
->>>>>>> e81494c9
             ),
             "data-name": gateway_params.get("store_name"),
             "data-image": gateway_params.get("store_image"),
             "data-description": CHECKOUT_DESCRIPTION,
-<<<<<<< HEAD
-            "data-currency": payment_information["currency"],
-=======
             "data-currency": payment_information.currency,
->>>>>>> e81494c9
             "data-locale": gateway_params.get("locale"),
             "data-allow-remember-me": "true"
             if gateway_params.get("remember_me")
@@ -59,13 +47,7 @@
         }
 
         if gateway_params.get("prefill"):
-<<<<<<< HEAD
-            kwargs["attrs"].update(
-                {"data-email": payment_information["customer_email"]}
-            )
-=======
             kwargs["attrs"].update({"data-email": payment_information.customer_email})
->>>>>>> e81494c9
 
         kwargs["attrs"].update(attrs)
         super(StripeCheckoutWidget, self).__init__(*args, **kwargs)
