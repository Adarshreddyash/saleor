import ast
import os.path

import dj_database_url
import dj_email_url
import django_cache_url
from django.contrib.messages import constants as messages
from django.utils.translation import gettext_lazy as _, pgettext_lazy
from django_prices.templatetags.prices_i18n import get_currency_fraction

from . import __version__


def get_list(text):
    return [item.strip() for item in text.split(",")]


def get_bool_from_env(name, default_value):
    if name in os.environ:
        value = os.environ[name]
        try:
            return ast.literal_eval(value)
        except ValueError as e:
            raise ValueError("{} is an invalid value for {}".format(value, name)) from e
    return default_value


DEBUG = get_bool_from_env("DEBUG", True)

SITE_ID = 1

PROJECT_ROOT = os.path.normpath(os.path.join(os.path.dirname(__file__), ".."))

ROOT_URLCONF = "saleor.urls"

WSGI_APPLICATION = "saleor.wsgi.application"

ADMINS = (
    # ('Your Name', 'your_email@example.com'),
)
MANAGERS = ADMINS

INTERNAL_IPS = get_list(os.environ.get("INTERNAL_IPS", "127.0.0.1"))

# Some cloud providers (Heroku) export REDIS_URL variable instead of CACHE_URL
REDIS_URL = os.environ.get("REDIS_URL")
if REDIS_URL:
    CACHE_URL = os.environ.setdefault("CACHE_URL", REDIS_URL)
CACHES = {"default": django_cache_url.config()}

DATABASES = {
    "default": dj_database_url.config(
        default="postgres://saleor:saleor@localhost:5432/saleor", conn_max_age=600
    )
}


TIME_ZONE = "America/Chicago"
LANGUAGE_CODE = "en"
LANGUAGES = [
    ("ar", _("Arabic")),
    ("az", _("Azerbaijani")),
    ("bg", _("Bulgarian")),
    ("bn", _("Bengali")),
    ("ca", _("Catalan")),
    ("cs", _("Czech")),
    ("da", _("Danish")),
    ("de", _("German")),
    ("en", _("English")),
    ("es", _("Spanish")),
    ("et", _("Estonian")),
    ("fa", _("Persian")),
    ("fr", _("French")),
    ("hi", _("Hindi")),
    ("hu", _("Hungarian")),
    ("hy", _("Armenian")),
    ("id", _("Indonesian")),
    ("it", _("Italian")),
    ("ja", _("Japanese")),
    ("ko", _("Korean")),
    ("mn", _("Mongolian")),
    ("nb", _("Norwegian")),
    ("nl", _("Dutch")),
    ("pl", _("Polish")),
    ("pt", _("Portuguese")),
    ("pt-br", _("Brazilian Portuguese")),
    ("ro", _("Romanian")),
    ("ru", _("Russian")),
    ("sk", _("Slovak")),
    ("sr", _("Serbian")),
    ("sw", _("Swahili")),
    ("sv", _("Swedish")),
    ("th", _("Thai")),
    ("tr", _("Turkish")),
    ("uk", _("Ukrainian")),
    ("vi", _("Vietnamese")),
    ("zh-hans", _("Simplified Chinese")),
    ("zh-hant", _("Traditional Chinese")),
]
LOCALE_PATHS = [os.path.join(PROJECT_ROOT, "locale")]
USE_I18N = True
USE_L10N = True
USE_TZ = True

FORM_RENDERER = "django.forms.renderers.TemplatesSetting"

EMAIL_URL = os.environ.get("EMAIL_URL")
SENDGRID_USERNAME = os.environ.get("SENDGRID_USERNAME")
SENDGRID_PASSWORD = os.environ.get("SENDGRID_PASSWORD")
if not EMAIL_URL and SENDGRID_USERNAME and SENDGRID_PASSWORD:
    EMAIL_URL = "smtp://%s:%s@smtp.sendgrid.net:587/?tls=True" % (
        SENDGRID_USERNAME,
        SENDGRID_PASSWORD,
    )
email_config = dj_email_url.parse(EMAIL_URL or "console://")

EMAIL_FILE_PATH = email_config["EMAIL_FILE_PATH"]
EMAIL_HOST_USER = email_config["EMAIL_HOST_USER"]
EMAIL_HOST_PASSWORD = email_config["EMAIL_HOST_PASSWORD"]
EMAIL_HOST = email_config["EMAIL_HOST"]
EMAIL_PORT = email_config["EMAIL_PORT"]
EMAIL_BACKEND = email_config["EMAIL_BACKEND"]
EMAIL_USE_TLS = email_config["EMAIL_USE_TLS"]
EMAIL_USE_SSL = email_config["EMAIL_USE_SSL"]

ENABLE_SSL = get_bool_from_env("ENABLE_SSL", False)

if ENABLE_SSL:
    SECURE_SSL_REDIRECT = not DEBUG

DEFAULT_FROM_EMAIL = os.environ.get("DEFAULT_FROM_EMAIL", EMAIL_HOST_USER)
ORDER_FROM_EMAIL = os.getenv("ORDER_FROM_EMAIL", DEFAULT_FROM_EMAIL)

MEDIA_ROOT = os.path.join(PROJECT_ROOT, "media")
MEDIA_URL = os.environ.get("MEDIA_URL", "/media/")

STATIC_ROOT = os.path.join(PROJECT_ROOT, "static")
STATIC_URL = os.environ.get("STATIC_URL", "/static/")
STATICFILES_DIRS = [
    ("assets", os.path.join(PROJECT_ROOT, "saleor", "static", "assets")),
    ("favicons", os.path.join(PROJECT_ROOT, "saleor", "static", "favicons")),
    ("images", os.path.join(PROJECT_ROOT, "saleor", "static", "images")),
    (
        "dashboard/images",
        os.path.join(PROJECT_ROOT, "saleor", "static", "dashboard", "images"),
    ),
]
STATICFILES_FINDERS = [
    "django.contrib.staticfiles.finders.FileSystemFinder",
    "django.contrib.staticfiles.finders.AppDirectoriesFinder",
]

context_processors = [
    "django.contrib.auth.context_processors.auth",
    "django.template.context_processors.debug",
    "django.template.context_processors.i18n",
    "django.template.context_processors.media",
    "django.template.context_processors.static",
    "django.template.context_processors.tz",
    "django.contrib.messages.context_processors.messages",
    "django.template.context_processors.request",
    "saleor.core.context_processors.default_currency",
<<<<<<< HEAD
    "saleor.checkout.context_processors.cart_counter",
=======
    "saleor.checkout.context_processors.checkout_counter",
>>>>>>> e81494c9
    "saleor.core.context_processors.search_enabled",
    "saleor.site.context_processors.site",
    "social_django.context_processors.backends",
    "social_django.context_processors.login_redirect",
]

loaders = [
    "django.template.loaders.filesystem.Loader",
    "django.template.loaders.app_directories.Loader",
]

if not DEBUG:
    loaders = [("django.template.loaders.cached.Loader", loaders)]

TEMPLATES = [
    {
        "BACKEND": "django.template.backends.django.DjangoTemplates",
        "DIRS": [os.path.join(PROJECT_ROOT, "templates")],
        "OPTIONS": {
            "debug": DEBUG,
            "context_processors": context_processors,
            "loaders": loaders,
            "string_if_invalid": '<< MISSING VARIABLE "%s" >>' if DEBUG else "",
        },
    }
]

# Make this unique, and don't share it with anybody.
SECRET_KEY = os.environ.get("SECRET_KEY")

MIDDLEWARE = [
    "django.contrib.sessions.middleware.SessionMiddleware",
    "django.middleware.security.SecurityMiddleware",
    "django.middleware.common.CommonMiddleware",
    "django.middleware.csrf.CsrfViewMiddleware",
    "django.contrib.auth.middleware.AuthenticationMiddleware",
    "django.contrib.messages.middleware.MessageMiddleware",
    "django.middleware.locale.LocaleMiddleware",
    "django_babel.middleware.LocaleMiddleware",
    "saleor.core.middleware.discounts",
    "saleor.core.middleware.google_analytics",
    "saleor.core.middleware.country",
    "saleor.core.middleware.currency",
    "saleor.core.middleware.site",
    "saleor.core.middleware.taxes",
    "social_django.middleware.SocialAuthExceptionMiddleware",
    "impersonate.middleware.ImpersonateMiddleware",
    "saleor.graphql.middleware.jwt_middleware",
]

INSTALLED_APPS = [
    # External apps that need to go before django's
    "storages",
    # Django modules
    "django.contrib.contenttypes",
    "django.contrib.sessions",
    "django.contrib.messages",
    "django.contrib.sitemaps",
    "django.contrib.sites",
    "django.contrib.staticfiles",
    "django.contrib.auth",
    "django.contrib.postgres",
    "django.forms",
    # Local apps
    "saleor.account",
    "saleor.discount",
    "saleor.product",
    "saleor.checkout",
    "saleor.core",
    "saleor.graphql",
    "saleor.menu",
    "saleor.order",
    "saleor.dashboard",
    "saleor.seo",
    "saleor.shipping",
    "saleor.search",
    "saleor.site",
    "saleor.data_feeds",
    "saleor.page",
    "saleor.payment",
    # External apps
    "versatileimagefield",
    "django_babel",
    "bootstrap4",
    "django_measurement",
    "django_prices",
    "django_prices_openexchangerates",
    "django_prices_vatlayer",
    "graphene_django",
    "mptt",
    "webpack_loader",
    "social_django",
    "django_countries",
    "django_filters",
    "django_celery_results",
    "impersonate",
    "phonenumber_field",
    "captcha",
]

<<<<<<< HEAD
if DEBUG:
=======

ENABLE_DEBUG_TOOLBAR = get_bool_from_env("ENABLE_DEBUG_TOOLBAR", False)
if ENABLE_DEBUG_TOOLBAR:
>>>>>>> e81494c9
    MIDDLEWARE.append("debug_toolbar.middleware.DebugToolbarMiddleware")
    INSTALLED_APPS.append("debug_toolbar")
    DEBUG_TOOLBAR_PANELS = [
        # adds a request history to the debug toolbar
        "ddt_request_history.panels.request_history.RequestHistoryPanel",
        "debug_toolbar.panels.versions.VersionsPanel",
        "debug_toolbar.panels.timer.TimerPanel",
        "debug_toolbar.panels.settings.SettingsPanel",
        "debug_toolbar.panels.headers.HeadersPanel",
        "debug_toolbar.panels.request.RequestPanel",
        "debug_toolbar.panels.sql.SQLPanel",
        "debug_toolbar.panels.templates.TemplatesPanel",
        "debug_toolbar.panels.staticfiles.StaticFilesPanel",
        "debug_toolbar.panels.cache.CachePanel",
        "debug_toolbar.panels.signals.SignalsPanel",
        "debug_toolbar.panels.logging.LoggingPanel",
        "debug_toolbar.panels.redirects.RedirectsPanel",
        "debug_toolbar.panels.profiling.ProfilingPanel",
    ]
    DEBUG_TOOLBAR_CONFIG = {"RESULTS_CACHE_SIZE": 100}

ENABLE_SILK = get_bool_from_env("ENABLE_SILK", False)
if ENABLE_SILK:
    MIDDLEWARE.insert(0, "silk.middleware.SilkyMiddleware")
    INSTALLED_APPS.append("silk")

LOGGING = {
    "version": 1,
    "disable_existing_loggers": False,
    "root": {"level": "INFO", "handlers": ["console"]},
    "formatters": {
        "verbose": {
            "format": (
                "%(levelname)s %(name)s %(message)s" " [PID:%(process)d:%(threadName)s]"
            )
        },
        "simple": {"format": "%(levelname)s %(message)s"},
    },
    "filters": {"require_debug_false": {"()": "django.utils.log.RequireDebugFalse"}},
    "handlers": {
        "mail_admins": {
            "level": "ERROR",
            "filters": ["require_debug_false"],
            "class": "django.utils.log.AdminEmailHandler",
        },
        "console": {
            "level": "DEBUG",
            "class": "logging.StreamHandler",
            "formatter": "verbose",
        },
    },
    "loggers": {
        "django": {
            "handlers": ["console", "mail_admins"],
            "level": "INFO",
            "propagate": True,
        },
        "django.server": {"handlers": ["console"], "level": "INFO", "propagate": True},
        "saleor": {"handlers": ["console"], "level": "DEBUG", "propagate": True},
    },
}

AUTH_USER_MODEL = "account.User"

LOGIN_URL = "/account/login/"

DEFAULT_COUNTRY = os.environ.get("DEFAULT_COUNTRY", "US")
DEFAULT_CURRENCY = os.environ.get("DEFAULT_CURRENCY", "USD")
DEFAULT_DECIMAL_PLACES = get_currency_fraction(DEFAULT_CURRENCY)
DEFAULT_MAX_DIGITS = 12
AVAILABLE_CURRENCIES = [DEFAULT_CURRENCY]
COUNTRIES_OVERRIDE = {
    "EU": pgettext_lazy(
        "Name of political and economical union of european countries", "European Union"
    )
}

OPENEXCHANGERATES_API_KEY = os.environ.get("OPENEXCHANGERATES_API_KEY")

# VAT configuration
# Enabling vat requires valid vatlayer access key.
# If you are subscribed to a paid vatlayer plan, you can enable HTTPS.
VATLAYER_ACCESS_KEY = os.environ.get("VATLAYER_ACCESS_KEY")
VATLAYER_USE_HTTPS = get_bool_from_env("VATLAYER_USE_HTTPS", False)

ACCOUNT_ACTIVATION_DAYS = 3

LOGIN_REDIRECT_URL = "home"

GOOGLE_ANALYTICS_TRACKING_ID = os.environ.get("GOOGLE_ANALYTICS_TRACKING_ID")


def get_host():
    from django.contrib.sites.models import Site

    return Site.objects.get_current().domain


PAYMENT_HOST = get_host

PAYMENT_MODEL = "order.Payment"

SESSION_SERIALIZER = "django.contrib.sessions.serializers.JSONSerializer"

# Do not use cached session if locmem cache backend is used but fallback to use
# default django.contrib.sessions.backends.db instead
if not CACHES["default"]["BACKEND"].endswith("LocMemCache"):
    SESSION_ENGINE = "django.contrib.sessions.backends.cached_db"

MESSAGE_TAGS = {messages.ERROR: "danger"}

LOW_STOCK_THRESHOLD = 10
<<<<<<< HEAD
MAX_CART_LINE_QUANTITY = int(os.environ.get("MAX_CART_LINE_QUANTITY", 50))
=======
MAX_CHECKOUT_LINE_QUANTITY = int(os.environ.get("MAX_CHECKOUT_LINE_QUANTITY", 50))
>>>>>>> e81494c9

PAGINATE_BY = 16
DASHBOARD_PAGINATE_BY = 30
DASHBOARD_SEARCH_LIMIT = 5

bootstrap4 = {
    "set_placeholder": False,
    "set_required": False,
    "success_css_class": "",
    "form_renderers": {"default": "saleor.core.utils.form_renderer.FormRenderer"},
}

TEST_RUNNER = "tests.runner.PytestTestRunner"

ALLOWED_HOSTS = get_list(os.environ.get("ALLOWED_HOSTS", "localhost,127.0.0.1"))
ALLOWED_GRAPHQL_ORIGINS = os.environ.get("ALLOWED_GRAPHQL_ORIGINS", "*")

SECURE_PROXY_SSL_HEADER = ("HTTP_X_FORWARDED_PROTO", "https")

# Amazon S3 configuration
AWS_ACCESS_KEY_ID = os.environ.get("AWS_ACCESS_KEY_ID")
AWS_LOCATION = os.environ.get("AWS_LOCATION", "")
AWS_MEDIA_BUCKET_NAME = os.environ.get("AWS_MEDIA_BUCKET_NAME")
AWS_MEDIA_CUSTOM_DOMAIN = os.environ.get("AWS_MEDIA_CUSTOM_DOMAIN")
AWS_QUERYSTRING_AUTH = get_bool_from_env("AWS_QUERYSTRING_AUTH", False)
AWS_S3_CUSTOM_DOMAIN = os.environ.get("AWS_STATIC_CUSTOM_DOMAIN")
AWS_S3_ENDPOINT_URL = os.environ.get("AWS_S3_ENDPOINT_URL", None)
AWS_SECRET_ACCESS_KEY = os.environ.get("AWS_SECRET_ACCESS_KEY")
AWS_STORAGE_BUCKET_NAME = os.environ.get("AWS_STORAGE_BUCKET_NAME")
AWS_DEFAULT_ACL = os.environ.get("AWS_DEFAULT_ACL", None)

if AWS_STORAGE_BUCKET_NAME:
    STATICFILES_STORAGE = "storages.backends.s3boto3.S3Boto3Storage"

if AWS_MEDIA_BUCKET_NAME:
    DEFAULT_FILE_STORAGE = "saleor.core.storages.S3MediaStorage"
    THUMBNAIL_DEFAULT_STORAGE = DEFAULT_FILE_STORAGE

MESSAGE_STORAGE = "django.contrib.messages.storage.session.SessionStorage"

VERSATILEIMAGEFIELD_RENDITION_KEY_SETS = {
    "products": [
        ("product_gallery", "thumbnail__540x540"),
        ("product_gallery_2x", "thumbnail__1080x1080"),
        ("product_small", "thumbnail__60x60"),
        ("product_small_2x", "thumbnail__120x120"),
        ("product_list", "thumbnail__255x255"),
        ("product_list_2x", "thumbnail__510x510"),
    ],
    "background_images": [("header_image", "thumbnail__1080x440")],
    "user_avatars": [("default", "thumbnail__445x445")],
}

VERSATILEIMAGEFIELD_SETTINGS = {
    # Images should be pre-generated on Production environment
    "create_images_on_demand": get_bool_from_env("CREATE_IMAGES_ON_DEMAND", DEBUG)
}

PLACEHOLDER_IMAGES = {
    60: "images/placeholder60x60.png",
    120: "images/placeholder120x120.png",
    255: "images/placeholder255x255.png",
    540: "images/placeholder540x540.png",
    1080: "images/placeholder1080x1080.png",
}

DEFAULT_PLACEHOLDER = "images/placeholder255x255.png"

WEBPACK_LOADER = {
    "DEFAULT": {
        "CACHE": not DEBUG,
        "BUNDLE_DIR_NAME": "assets/",
        "STATS_FILE": os.path.join(PROJECT_ROOT, "webpack-bundle.json"),
        "POLL_INTERVAL": 0.1,
        "IGNORE": [r".+\.hot-update\.js", r".+\.map"],
    }
}


LOGOUT_ON_PASSWORD_CHANGE = False

# SEARCH CONFIGURATION
DB_SEARCH_ENABLED = True

# support deployment-dependant elastic enviroment variable
ES_URL = (
    os.environ.get("ELASTICSEARCH_URL")
    or os.environ.get("SEARCHBOX_URL")
    or os.environ.get("BONSAI_URL")
)

ENABLE_SEARCH = bool(ES_URL) or DB_SEARCH_ENABLED  # global search disabling

SEARCH_BACKEND = "saleor.search.backends.postgresql"

if ES_URL:
    SEARCH_BACKEND = "saleor.search.backends.elasticsearch"
    INSTALLED_APPS.append("django_elasticsearch_dsl")
    ELASTICSEARCH_DSL = {"default": {"hosts": ES_URL}}

AUTHENTICATION_BACKENDS = [
    "saleor.account.backends.facebook.CustomFacebookOAuth2",
    "saleor.account.backends.google.CustomGoogleOAuth2",
    "graphql_jwt.backends.JSONWebTokenBackend",
    "django.contrib.auth.backends.ModelBackend",
]

SOCIAL_AUTH_PIPELINE = [
    "social_core.pipeline.social_auth.social_details",
    "social_core.pipeline.social_auth.social_uid",
    "social_core.pipeline.social_auth.auth_allowed",
    "social_core.pipeline.social_auth.social_user",
    "social_core.pipeline.social_auth.associate_by_email",
    "social_core.pipeline.user.create_user",
    "social_core.pipeline.social_auth.associate_user",
    "social_core.pipeline.social_auth.load_extra_data",
    "social_core.pipeline.user.user_details",
]

SOCIAL_AUTH_USERNAME_IS_FULL_EMAIL = True
SOCIAL_AUTH_USER_MODEL = AUTH_USER_MODEL
SOCIAL_AUTH_FACEBOOK_SCOPE = ["email"]
SOCIAL_AUTH_FACEBOOK_PROFILE_EXTRA_PARAMS = {"fields": "id, email"}
# As per March 2018, Facebook requires all traffic to go through HTTPS only
SOCIAL_AUTH_REDIRECT_IS_HTTPS = True

# CELERY SETTINGS
CELERY_BROKER_URL = (
    os.environ.get("CELERY_BROKER_URL", os.environ.get("CLOUDAMQP_URL")) or ""
)
CELERY_TASK_ALWAYS_EAGER = not CELERY_BROKER_URL
CELERY_ACCEPT_CONTENT = ["json"]
CELERY_TASK_SERIALIZER = "json"
CELERY_RESULT_SERIALIZER = "json"
CELERY_RESULT_BACKEND = "django-db"

# Impersonate module settings
IMPERSONATE = {
    "URI_EXCLUSIONS": [r"^dashboard/"],
    "CUSTOM_USER_QUERYSET": "saleor.account.impersonate.get_impersonatable_users",  # noqa
    "USE_HTTP_REFERER": True,
    "CUSTOM_ALLOW": "saleor.account.impersonate.can_impersonate",
}
<<<<<<< HEAD
=======

>>>>>>> e81494c9

# Rich-text editor
ALLOWED_TAGS = [
    "a",
    "b",
    "blockquote",
    "br",
    "em",
    "h2",
    "h3",
    "i",
    "img",
    "li",
    "ol",
    "p",
    "strong",
    "ul",
]
ALLOWED_ATTRIBUTES = {"*": ["align", "style"], "a": ["href", "title"], "img": ["src"]}
ALLOWED_STYLES = ["text-align"]


# Slugs for menus precreated in Django migrations
DEFAULT_MENUS = {"top_menu_name": "navbar", "bottom_menu_name": "footer"}

# This enable the new 'No Captcha reCaptcha' version (the simple checkbox)
# instead of the old (deprecated) one. For more information see:
#   https://github.com/praekelt/django-recaptcha/blob/34af16ba1e/README.rst
NOCAPTCHA = True

# Set Google's reCaptcha keys
RECAPTCHA_PUBLIC_KEY = os.environ.get("RECAPTCHA_PUBLIC_KEY")
RECAPTCHA_PRIVATE_KEY = os.environ.get("RECAPTCHA_PRIVATE_KEY")

# Demo-specific settings
# We obfucate emails if they are different than demo's admin email
DEMO_ADMIN_EMAIL = "admin@example.com"

#  Sentry
SENTRY_DSN = os.environ.get("SENTRY_DSN")
if SENTRY_DSN:
    INSTALLED_APPS.append("raven.contrib.django.raven_compat")
    RAVEN_CONFIG = {"dsn": SENTRY_DSN, "release": __version__}


SERIALIZATION_MODULES = {"json": "saleor.core.utils.json_serializer"}


DUMMY = "dummy"
BRAINTREE = "braintree"
RAZORPAY = "razorpay"
STRIPE = "stripe"

CHECKOUT_PAYMENT_GATEWAYS = {
<<<<<<< HEAD
    DUMMY: pgettext_lazy("Payment method name", "Dummy gateway"),
    BRAINTREE: "Braintree",
=======
    DUMMY: pgettext_lazy("Payment method name", "Dummy gateway")
>>>>>>> e81494c9
}

PAYMENT_GATEWAYS = {
    DUMMY: {"module": "saleor.payment.gateways.dummy", "connection_params": {}},
    BRAINTREE: {
        "module": "saleor.payment.gateways.braintree",
        "connection_params": {
            "sandbox_mode": get_bool_from_env("BRAINTREE_SANDBOX_MODE", True),
            "merchant_id": os.environ.get("BRAINTREE_MERCHANT_ID"),
            "public_key": os.environ.get("BRAINTREE_PUBLIC_KEY"),
            "private_key": os.environ.get("BRAINTREE_PRIVATE_KEY"),
        },
    },
    RAZORPAY: {
        "module": "saleor.payment.gateways.razorpay",
        "connection_params": {
            "public_key": os.environ.get("RAZORPAY_PUBLIC_KEY"),
            "secret_key": os.environ.get("RAZORPAY_SECRET_KEY"),
            "prefill": get_bool_from_env("RAZORPAY_PREFILL", True),
            "store_name": os.environ.get("RAZORPAY_STORE_NAME"),
            "store_image": os.environ.get("RAZORPAY_STORE_IMAGE"),
        },
    },
    STRIPE: {
        "module": "saleor.payment.gateways.stripe",
        "connection_params": {
            "public_key": os.environ.get("STRIPE_PUBLIC_KEY"),
            "secret_key": os.environ.get("STRIPE_SECRET_KEY"),
            "store_name": os.environ.get("STRIPE_STORE_NAME", "Saleor"),
            "store_image": os.environ.get("STRIPE_STORE_IMAGE", None),
            "prefill": get_bool_from_env("STRIPE_PREFILL", True),
            "remember_me": os.environ.get("STRIPE_REMEMBER_ME", True),
            "locale": os.environ.get("STRIPE_LOCALE", "auto"),
            "enable_billing_address": os.environ.get(
                "STRIPE_ENABLE_BILLING_ADDRESS", False
            ),
            "enable_shipping_address": os.environ.get(
                "STRIPE_ENABLE_SHIPPING_ADDRESS", False
            ),
        },
    },
}

GRAPHENE = {
    "RELAY_CONNECTION_ENFORCE_FIRST_OR_LAST": True,
    "RELAY_CONNECTION_MAX_LIMIT": 100,
}<|MERGE_RESOLUTION|>--- conflicted
+++ resolved
@@ -160,11 +160,7 @@
     "django.contrib.messages.context_processors.messages",
     "django.template.context_processors.request",
     "saleor.core.context_processors.default_currency",
-<<<<<<< HEAD
-    "saleor.checkout.context_processors.cart_counter",
-=======
     "saleor.checkout.context_processors.checkout_counter",
->>>>>>> e81494c9
     "saleor.core.context_processors.search_enabled",
     "saleor.site.context_processors.site",
     "social_django.context_processors.backends",
@@ -265,13 +261,9 @@
     "captcha",
 ]
 
-<<<<<<< HEAD
-if DEBUG:
-=======
 
 ENABLE_DEBUG_TOOLBAR = get_bool_from_env("ENABLE_DEBUG_TOOLBAR", False)
 if ENABLE_DEBUG_TOOLBAR:
->>>>>>> e81494c9
     MIDDLEWARE.append("debug_toolbar.middleware.DebugToolbarMiddleware")
     INSTALLED_APPS.append("debug_toolbar")
     DEBUG_TOOLBAR_PANELS = [
@@ -384,11 +376,7 @@
 MESSAGE_TAGS = {messages.ERROR: "danger"}
 
 LOW_STOCK_THRESHOLD = 10
-<<<<<<< HEAD
-MAX_CART_LINE_QUANTITY = int(os.environ.get("MAX_CART_LINE_QUANTITY", 50))
-=======
 MAX_CHECKOUT_LINE_QUANTITY = int(os.environ.get("MAX_CHECKOUT_LINE_QUANTITY", 50))
->>>>>>> e81494c9
 
 PAGINATE_BY = 16
 DASHBOARD_PAGINATE_BY = 30
@@ -532,10 +520,6 @@
     "USE_HTTP_REFERER": True,
     "CUSTOM_ALLOW": "saleor.account.impersonate.can_impersonate",
 }
-<<<<<<< HEAD
-=======
-
->>>>>>> e81494c9
 
 # Rich-text editor
 ALLOWED_TAGS = [
@@ -590,12 +574,8 @@
 STRIPE = "stripe"
 
 CHECKOUT_PAYMENT_GATEWAYS = {
-<<<<<<< HEAD
     DUMMY: pgettext_lazy("Payment method name", "Dummy gateway"),
     BRAINTREE: "Braintree",
-=======
-    DUMMY: pgettext_lazy("Payment method name", "Dummy gateway")
->>>>>>> e81494c9
 }
 
 PAYMENT_GATEWAYS = {
