import copy
import json

import graphene
import pytest

from saleor.order import OrderStatus
from saleor.webhook.event_types import WebhookEventType
from saleor.webhook.payloads import (
    generate_checkout_payload,
    generate_fulfillment_payload,
    generate_order_payload,
    generate_product_payload,
    generate_sample_payload,
)


def _remove_anonymized_order_data(order_data: dict) -> dict:
    order_data = copy.deepcopy(order_data)
<<<<<<< HEAD
    del order_data["id"]
    del order_data["user_email"]
    del order_data["billing_address"]
    del order_data["shipping_address"]
    del order_data["meta"]
    del order_data["private_meta"]
=======
    del order_data[0]["id"]
    del order_data[0]["user_email"]
    del order_data[0]["billing_address"]
    del order_data[0]["shipping_address"]
    del order_data[0]["metadata"]
    del order_data[0]["private_metadata"]
>>>>>>> 1fea8259
    return order_data


@pytest.mark.parametrize(
    "event_name, order_status",
    [
        (WebhookEventType.ORDER_CREATED, OrderStatus.UNFULFILLED),
        (WebhookEventType.ORDER_UPDATED, OrderStatus.CANCELED),
        (WebhookEventType.ORDER_CANCELLED, OrderStatus.CANCELED),
        (WebhookEventType.ORDER_FULFILLED, OrderStatus.FULFILLED),
        (WebhookEventType.ORDER_FULLY_PAID, OrderStatus.FULFILLED),
    ],
)
def test_generate_sample_payload_order(
    event_name, order_status, fulfilled_order, payment_txn_captured
):
    order = fulfilled_order
    order.status = order_status
    order.save()
    order_id = graphene.Node.to_global_id("Order", order.id)

    payload = generate_sample_payload(event_name)
    order_payload = json.loads(generate_order_payload(fulfilled_order))
    # Check anonymized data differ
    assert order_id == payload[0]["id"]
    assert order.user_email != payload[0]["user_email"]
    assert (
        order.billing_address.street_address_1
        != payload[0]["billing_address"]["street_address_1"]
    )
    assert (
        order.shipping_address.street_address_1
        != payload[0]["shipping_address"]["street_address_1"]
    )
    assert order.metadata != payload[0]["metadata"]
    assert order.private_metadata != payload[0]["private_metadata"]
    # Remove anonymized data
    payload = _remove_anonymized_order_data(payload[0])
    order_payload = _remove_anonymized_order_data(order_payload[0])
    # Compare the payloads
    assert payload == order_payload


def test_generate_sample_playload_fulfillment_created(fulfillment):
    sample_fulfilment_payload = generate_sample_payload(
        WebhookEventType.FULFILLMENT_CREATED
    )[0]
    fulfillment_payload = json.loads(generate_fulfillment_payload(fulfillment))[0]
    order = fulfillment.order

    obj_id = graphene.Node.to_global_id("Fulfillment", fulfillment.id)
    order_id = graphene.Node.to_global_id("Order", order.id)

    assert obj_id == sample_fulfilment_payload["id"]
    # Check anonymized data differ
    assert order_id == sample_fulfilment_payload["order"]["id"]
    assert order.user_email != sample_fulfilment_payload["order"]["user_email"]
    assert (
        order.shipping_address.street_address_1
        != sample_fulfilment_payload["order"]["shipping_address"]["street_address_1"]
    )
    assert order.meta != sample_fulfilment_payload["order"]["meta"]
    assert order.private_meta != sample_fulfilment_payload["order"]["private_meta"]

    # Remove anonymized data
    sample_fulfilment_payload["order"] = _remove_anonymized_order_data(
        sample_fulfilment_payload["order"]
    )
    fulfillment_payload["order"] = _remove_anonymized_order_data(
        fulfillment_payload["order"]
    )
    # Compare the payloads
    assert sample_fulfilment_payload == fulfillment_payload


@pytest.mark.parametrize(
    "event_name",
    [
        WebhookEventType.ORDER_CREATED,
        WebhookEventType.ORDER_UPDATED,
        WebhookEventType.ORDER_CANCELLED,
        WebhookEventType.ORDER_FULFILLED,
        WebhookEventType.ORDER_FULLY_PAID,
        WebhookEventType.PRODUCT_CREATED,
        "Non_existing_event",
        None,
        "",
    ],
)
def test_generate_sample_payload_empty_response_(event_name):
    assert generate_sample_payload(event_name) is None


def test_generate_sample_customer_payload(customer_user):
    payload = generate_sample_payload(WebhookEventType.CUSTOMER_CREATED)
    assert payload
    # Assert that the payload was generated from the fake user
    assert payload[0]["email"] != customer_user.email


def test_generate_sample_product_payload(variant):
    payload = generate_sample_payload(WebhookEventType.PRODUCT_CREATED)
    assert payload == json.loads(generate_product_payload(variant.product))


def _remove_anonymized_checkout_data(checkout_data: dict) -> dict:
    checkout_data = copy.deepcopy(checkout_data)
    del checkout_data[0]["token"]
    del checkout_data[0]["user"]
    del checkout_data[0]["email"]
    del checkout_data[0]["billing_address"]
    del checkout_data[0]["shipping_address"]
    del checkout_data[0]["metadata"]
    del checkout_data[0]["private_metadata"]
    return checkout_data


def test_generate_sample_checkout_payload(user_checkout_with_items):
    checkout = user_checkout_with_items
    payload = generate_sample_payload(WebhookEventType.CHECKOUT_QUANTITY_CHANGED)
    checkout_payload = json.loads(generate_checkout_payload(checkout))
    # Check anonymized data differ
    assert checkout.token != payload[0]["token"]
    assert checkout.user.email != payload[0]["user"]["email"]
    assert checkout.email != payload[0]["email"]
    assert (
        checkout.billing_address.street_address_1
        != payload[0]["billing_address"]["street_address_1"]
    )
    assert (
        checkout.shipping_address.street_address_1
        != payload[0]["shipping_address"]["street_address_1"]
    )
    assert "note" not in payload[0]
    assert checkout.metadata != payload[0]["metadata"]
    assert checkout.private_metadata != payload[0]["private_metadata"]
    # Remove anonymized data
    payload = _remove_anonymized_checkout_data(payload)
    checkout_payload = _remove_anonymized_checkout_data(checkout_payload)
    # Compare the payloads
    assert payload == checkout_payload<|MERGE_RESOLUTION|>--- conflicted
+++ resolved
@@ -17,21 +17,12 @@
 
 def _remove_anonymized_order_data(order_data: dict) -> dict:
     order_data = copy.deepcopy(order_data)
-<<<<<<< HEAD
     del order_data["id"]
     del order_data["user_email"]
     del order_data["billing_address"]
     del order_data["shipping_address"]
-    del order_data["meta"]
-    del order_data["private_meta"]
-=======
-    del order_data[0]["id"]
-    del order_data[0]["user_email"]
-    del order_data[0]["billing_address"]
-    del order_data[0]["shipping_address"]
-    del order_data[0]["metadata"]
-    del order_data[0]["private_metadata"]
->>>>>>> 1fea8259
+    del order_data["metadata"]
+    del order_data["private_metadata"]
     return order_data
 
 
@@ -93,8 +84,10 @@
         order.shipping_address.street_address_1
         != sample_fulfilment_payload["order"]["shipping_address"]["street_address_1"]
     )
-    assert order.meta != sample_fulfilment_payload["order"]["meta"]
-    assert order.private_meta != sample_fulfilment_payload["order"]["private_meta"]
+    assert order.metadata != sample_fulfilment_payload["order"]["metadata"]
+    assert (
+        order.private_metadata != sample_fulfilment_payload["order"]["private_metadata"]
+    )
 
     # Remove anonymized data
     sample_fulfilment_payload["order"] = _remove_anonymized_order_data(
