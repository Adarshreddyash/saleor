import json
from datetime import date
from unittest.mock import Mock

import graphene
import pytest
from django.utils.text import slugify
from graphql_relay import to_global_id

from saleor.product.models import Collection
from tests.utils import create_image, create_pdf_file_with_image_ext

from .utils import (
    assert_read_only_mode, get_graphql_content, get_multipart_request_body)


def test_collections_query(
        user_api_client, staff_api_client, collection, draft_collection,
        permission_manage_products):
    query = """
        query Collections {
            collections(first: 2) {
                edges {
                    node {
                        isPublished
                        name
                        slug
                        description
                        products {
                            totalCount
                        }
                    }
                }
            }
        }
    """

    # query public collections only as regular user
    response = user_api_client.post_graphql(query)
    content = get_graphql_content(response)
    edges = content['data']['collections']['edges']
    assert len(edges) == 1
    collection_data = edges[0]['node']
    assert collection_data['isPublished']
    assert collection_data['name'] == collection.name
    assert collection_data['slug'] == collection.slug
    assert collection_data['description'] == collection.description
    assert collection_data['products']['totalCount'] == collection.products.count()

    # query all collections only as a staff user with proper permissions
    staff_api_client.user.user_permissions.add(permission_manage_products)
    response = staff_api_client.post_graphql(query)
    content = get_graphql_content(response)
    edges = content['data']['collections']['edges']
    assert len(edges) == 2


def test_create_collection(
        monkeypatch, staff_api_client, product_list, permission_manage_products):
    query = """
        mutation createCollection(
                $name: String!, $slug: String!, $description: String,
                $descriptionJson: JSONString, $products: [ID],
                $backgroundImage: Upload!, $backgroundImageAlt: String,
                $isPublished: Boolean!, $publicationDate: Date) {
            collectionCreate(
                input: {
                    name: $name,
                    slug: $slug,
                    description: $description,
                    descriptionJson: $descriptionJson,
                    products: $products,
                    backgroundImage: $backgroundImage,
                    backgroundImageAlt: $backgroundImageAlt,
                    isPublished: $isPublished,
                    publicationDate: $publicationDate}) {
                collection {
                    name
                    slug
                    description
                    descriptionJson
                    products {
                        totalCount
                    }
                    publicationDate
                    backgroundImage{
                        alt
                    }
                }
            }
        }
    """

    mock_create_thumbnails = Mock(return_value=None)
    monkeypatch.setattr(
        ('saleor.dashboard.collection.forms.'
         'create_collection_background_image_thumbnails.delay'),
        mock_create_thumbnails)

    product_ids = [
        to_global_id('Product', product.pk) for product in product_list]
    image_file, image_name = create_image()
    image_alt = 'Alt text for an image.'
    name = 'test-name'
    slug = 'test-slug'
    description = 'test-description'
    description_json = json.dumps({'content': 'description'})
    publication_date = date.today()
    variables = {
        'name': name, 'slug': slug, 'description': description,
        'descriptionJson': description_json, 'products': product_ids,
        'backgroundImage': image_name, 'backgroundImageAlt': image_alt,
        'isPublished': True, 'publicationDate': publication_date}
    body = get_multipart_request_body(query, variables, image_file, image_name)
    response = staff_api_client.post_multipart(
        body, permissions=[permission_manage_products])
<<<<<<< HEAD
    assert_read_only_mode(response)
=======
    content = get_graphql_content(response)
    data = content['data']['collectionCreate']['collection']
    assert data['name'] == name
    assert data['slug'] == slug
    assert data['description'] == description
    assert data['descriptionJson'] == description_json
    assert data['publicationDate'] == publication_date.isoformat()
    assert data['products']['totalCount'] == len(product_ids)
    collection = Collection.objects.get(slug=slug)
    assert collection.background_image.file
    mock_create_thumbnails.assert_called_once_with(collection.pk)
    assert data['backgroundImage']['alt'] == image_alt
>>>>>>> 6c7c9d65


def test_create_collection_without_background_image(
        monkeypatch, staff_api_client, product_list, permission_manage_products):
    query = """
        mutation createCollection(
            $name: String!, $slug: String!, $products: [ID], $isPublished: Boolean!) {
            collectionCreate(
                input: {name: $name, slug: $slug, products: $products, isPublished: $isPublished}) {
                errors {
                    field
                    message
                }
            }
        }
    """

    mock_create_thumbnails = Mock(return_value=None)
    monkeypatch.setattr(
        ('saleor.dashboard.collection.forms.'
         'create_collection_background_image_thumbnails.delay'),
        mock_create_thumbnails)

    variables = {
        'name': 'test-name', 'slug': 'test-slug', 'isPublished': True,}
    response = staff_api_client.post_graphql(
        query, variables, permissions=[permission_manage_products])
    assert_read_only_mode(response)


def test_update_collection(
        monkeypatch, staff_api_client, collection, permission_manage_products):
    query = """
        mutation updateCollection(
            $name: String!, $slug: String!, $description: String, $id: ID!, $isPublished: Boolean!, $publicationDate: Date) {
            collectionUpdate(
                id: $id, input: {name: $name, slug: $slug, description: $description, isPublished: $isPublished, publicationDate: $publicationDate}) {
                collection {
                    name
                    slug
                    description
                    publicationDate
                }
            }
        }
    """

    mock_create_thumbnails = Mock(return_value=None)
    monkeypatch.setattr(
        ('saleor.dashboard.collection.forms.'
         'create_collection_background_image_thumbnails.delay'),
        mock_create_thumbnails)

    name = 'new-name'
    slug = 'new-slug'
    description = 'new-description'
    publication_date = date.today()
    variables = {
        'name': name, 'slug': slug, 'description': description,
        'id': to_global_id('Collection', collection.id), 'isPublished': True, 'publicationDate': publication_date}
    response = staff_api_client.post_graphql(
        query, variables, permissions=[permission_manage_products])
<<<<<<< HEAD
    assert_read_only_mode(response)
=======
    content = get_graphql_content(response)
    data = content['data']['collectionUpdate']['collection']
    assert data['name'] == name
    assert data['slug'] == slug
    assert data['publicationDate'] == publication_date.isoformat()
    assert mock_create_thumbnails.call_count == 0
>>>>>>> 6c7c9d65


MUTATION_UPDATE_COLLECTION_WITH_BACKGROUND_IMAGE = """
    mutation updateCollection($name: String!, $slug: String!, $id: ID!, $backgroundImage: Upload, $backgroundImageAlt: String, $isPublished: Boolean!) {
        collectionUpdate(
            id: $id, input: {
                name: $name,
                slug: $slug,
                backgroundImage: $backgroundImage,
                backgroundImageAlt: $backgroundImageAlt,
                isPublished: $isPublished
            }
        ) {
            collection {
                slug
                backgroundImage{
                    alt
                }
            }
            errors {
                field
                message
            }
        }
    }"""


def test_update_collection_with_background_image(
        monkeypatch, staff_api_client, collection, permission_manage_products):
    mock_create_thumbnails = Mock(return_value=None)
    monkeypatch.setattr(
        ('saleor.dashboard.collection.forms.'
         'create_collection_background_image_thumbnails.delay'),
        mock_create_thumbnails)

    image_file, image_name = create_image()
    image_alt = 'Alt text for an image.'
    variables = {
        'name': 'new-name',
        'slug': 'new-slug',
        'id': to_global_id('Collection', collection.id),
        'backgroundImage': image_name,
        'backgroundImageAlt': image_alt,
        'isPublished': True}
    body = get_multipart_request_body(
        MUTATION_UPDATE_COLLECTION_WITH_BACKGROUND_IMAGE, variables,
        image_file, image_name)
    response = staff_api_client.post_multipart(
        body, permissions=[permission_manage_products])
    assert_read_only_mode(response)


def test_update_collection_invalid_background_image(
        staff_api_client, collection, permission_manage_products):
    image_file, image_name = create_pdf_file_with_image_ext()
    image_alt = 'Alt text for an image.'
    variables = {
        'name': 'new-name',
        'slug': 'new-slug',
        'id': to_global_id('Collection', collection.id),
        'backgroundImage': image_name,
        'backgroundImageAlt': image_alt,
        'isPublished': True}
    body = get_multipart_request_body(
        MUTATION_UPDATE_COLLECTION_WITH_BACKGROUND_IMAGE, variables,
        image_file, image_name)
    response = staff_api_client.post_multipart(
        body, permissions=[permission_manage_products])
    assert_read_only_mode(response)


def test_delete_collection(
        staff_api_client, collection, permission_manage_products):
    query = """
        mutation deleteCollection($id: ID!) {
            collectionDelete(id: $id) {
                collection {
                    name
                }
            }
        }
    """
    collection_id = to_global_id('Collection', collection.id)
    variables = {'id': collection_id}
    response = staff_api_client.post_graphql(
        query, variables, permissions=[permission_manage_products])
    assert_read_only_mode(response)


def test_auto_create_slug_on_collection(
        staff_api_client, product_list, permission_manage_products):
    query = """
        mutation createCollection(
            $name: String!, $isPublished: Boolean!) {
            collectionCreate(
                input: {name: $name, isPublished: $isPublished}) {
                collection {
                    name
                    slug
                }
            }
        }
    """
    name = 'test name123'
    variables = {'name': name, 'isPublished': True}
    response = staff_api_client.post_graphql(
        query, variables, permissions=[permission_manage_products])
    assert_read_only_mode(response)


def test_add_products_to_collection(
        staff_api_client, collection, product_list,
        permission_manage_products):
    query = """
        mutation collectionAddProducts(
            $id: ID!, $products: [ID]!) {
            collectionAddProducts(collectionId: $id, products: $products) {
                collection {
                    products {
                        totalCount
                    }
                }
            }
        }
    """
    collection_id = to_global_id('Collection', collection.id)
    product_ids = [
        to_global_id('Product', product.pk) for product in product_list]
    no_products_before = collection.products.count()
    variables = {'id': collection_id, 'products': product_ids}
    response = staff_api_client.post_graphql(
        query, variables, permissions=[permission_manage_products])
    assert_read_only_mode(response)


def test_remove_products_from_collection(
        staff_api_client, collection, product_list,
        permission_manage_products):
    query = """
        mutation collectionRemoveProducts(
            $id: ID!, $products: [ID]!) {
            collectionRemoveProducts(collectionId: $id, products: $products) {
                collection {
                    products {
                        totalCount
                    }
                }
            }
        }
    """
    collection.products.add(*product_list)
    collection_id = to_global_id('Collection', collection.id)
    product_ids = [
        to_global_id('Product', product.pk) for product in product_list]
    no_products_before = collection.products.count()
    variables = {'id': collection_id, 'products': product_ids}
    response = staff_api_client.post_graphql(
        query, variables, permissions=[permission_manage_products])
    assert_read_only_mode(response)


FETCH_COLLECTION_QUERY = """
    query fetchCollection($id: ID!){
        collection(id: $id) {
            name
            backgroundImage(size: 120) {
               url
               alt
            }
        }
    }
"""


def test_collection_image_query(user_api_client, collection):
    alt_text = 'Alt text for an image.'
    image_file, image_name = create_image()
    collection.background_image = image_file
    collection.background_image_alt = alt_text
    collection.save()
    collection_id = graphene.Node.to_global_id('Collection', collection.pk)
    variables = {'id': collection_id}
    response = user_api_client.post_graphql(FETCH_COLLECTION_QUERY, variables)
    content = get_graphql_content(response)
    data = content['data']['collection']
    thumbnail_url = collection.background_image.thumbnail['120x120'].url
    assert thumbnail_url in data['backgroundImage']['url']
    assert data['backgroundImage']['alt'] == alt_text


def test_collection_image_query_without_associated_file(
        user_api_client, collection):
    collection_id = graphene.Node.to_global_id('Collection', collection.pk)
    variables = {'id': collection_id}
    response = user_api_client.post_graphql(FETCH_COLLECTION_QUERY, variables)
    content = get_graphql_content(response)
    data = content['data']['collection']
    assert data['name'] == collection.name
    assert data['backgroundImage'] is None


def test_update_collection_mutation_remove_background_image(
        staff_api_client, collection_with_image, permission_manage_products):
    query = """
        mutation updateCollection($id: ID!, $backgroundImage: Upload) {
            collectionUpdate(
                id: $id, input: {
                    backgroundImage: $backgroundImage
                }
            ) {
                collection {
                    backgroundImage{
                        url
                    }
                }
                errors {
                    field
                    message
                }
            }
        }
    """
    assert collection_with_image.background_image
    variables = {
        'id': to_global_id('Collection', collection_with_image.id),
        'backgroundImage': None}
    response = staff_api_client.post_graphql(
        query, variables, permissions=[permission_manage_products])
<<<<<<< HEAD
    assert_read_only_mode(response)
=======
    content = get_graphql_content(response)
    data = content['data']['collectionUpdate']['collection']
    assert not data['backgroundImage']
    collection_with_image.refresh_from_db()
    assert not collection_with_image.background_image


def _fetch_collection(client, collection, permissions=None):
    query = """
    query fetchCollection($collectionId: ID!){
        collection(id: $collectionId) {
            name,
            isPublished
        }
    }
    """
    variables = {
        'collectionId': graphene.Node.to_global_id(
            'Collection', collection.id)}
    response = client.post_graphql(
        query, variables, permissions=permissions, check_no_permissions=False)
    content = get_graphql_content(response)
    return content['data']['collection']


def test_fetch_unpublished_collection_staff_user(
        staff_api_client, unpublished_collection, permission_manage_products):
    collection_data = _fetch_collection(
        staff_api_client,
        unpublished_collection,
        permissions=[permission_manage_products])
    assert collection_data['name'] == unpublished_collection.name
    assert collection_data[
        'isPublished'] == unpublished_collection.is_published


def test_fetch_unpublished_collection_customer(
        user_api_client, unpublished_collection):
    collection_data = _fetch_collection(
        user_api_client, unpublished_collection)
    assert collection_data is None


def test_fetch_unpublished_collection_anonymous_user(
        api_client, unpublished_collection):
    collection_data = _fetch_collection(api_client, unpublished_collection)
    assert collection_data is None
>>>>>>> 6c7c9d65
<|MERGE_RESOLUTION|>--- conflicted
+++ resolved
@@ -114,22 +114,7 @@
     body = get_multipart_request_body(query, variables, image_file, image_name)
     response = staff_api_client.post_multipart(
         body, permissions=[permission_manage_products])
-<<<<<<< HEAD
-    assert_read_only_mode(response)
-=======
-    content = get_graphql_content(response)
-    data = content['data']['collectionCreate']['collection']
-    assert data['name'] == name
-    assert data['slug'] == slug
-    assert data['description'] == description
-    assert data['descriptionJson'] == description_json
-    assert data['publicationDate'] == publication_date.isoformat()
-    assert data['products']['totalCount'] == len(product_ids)
-    collection = Collection.objects.get(slug=slug)
-    assert collection.background_image.file
-    mock_create_thumbnails.assert_called_once_with(collection.pk)
-    assert data['backgroundImage']['alt'] == image_alt
->>>>>>> 6c7c9d65
+    assert_read_only_mode(response)
 
 
 def test_create_collection_without_background_image(
@@ -192,16 +177,7 @@
         'id': to_global_id('Collection', collection.id), 'isPublished': True, 'publicationDate': publication_date}
     response = staff_api_client.post_graphql(
         query, variables, permissions=[permission_manage_products])
-<<<<<<< HEAD
-    assert_read_only_mode(response)
-=======
-    content = get_graphql_content(response)
-    data = content['data']['collectionUpdate']['collection']
-    assert data['name'] == name
-    assert data['slug'] == slug
-    assert data['publicationDate'] == publication_date.isoformat()
-    assert mock_create_thumbnails.call_count == 0
->>>>>>> 6c7c9d65
+    assert_read_only_mode(response)
 
 
 MUTATION_UPDATE_COLLECTION_WITH_BACKGROUND_IMAGE = """
@@ -430,14 +406,7 @@
         'backgroundImage': None}
     response = staff_api_client.post_graphql(
         query, variables, permissions=[permission_manage_products])
-<<<<<<< HEAD
-    assert_read_only_mode(response)
-=======
-    content = get_graphql_content(response)
-    data = content['data']['collectionUpdate']['collection']
-    assert not data['backgroundImage']
-    collection_with_image.refresh_from_db()
-    assert not collection_with_image.background_image
+    assert_read_only_mode(response)
 
 
 def _fetch_collection(client, collection, permissions=None):
@@ -479,5 +448,4 @@
 def test_fetch_unpublished_collection_anonymous_user(
         api_client, unpublished_collection):
     collection_data = _fetch_collection(api_client, unpublished_collection)
-    assert collection_data is None
->>>>>>> 6c7c9d65
+    assert collection_data is None