<<<<<<< HEAD
from django.contrib.auth.models import Group

=======
from saleor.account.models import User
>>>>>>> 811d7cc3
from saleor.core.permissions import AccountPermissions, OrderPermissions
from saleor.graphql.account.utils import (
    can_user_manage_group,
    get_group_permission_codes,
    get_groups_which_user_can_manage,
    get_out_of_scope_permissions,
    get_out_of_scope_users,
    get_user_permissions,
)


def test_can_manage_group_user_without_permissions(
    staff_user, permission_group_manage_users
):
    result = can_user_manage_group(staff_user, permission_group_manage_users)
    assert result is False


def test_can_manage_group_user_with_different_permissions(
    staff_user,
    permission_group_manage_users,
    permission_manage_users,
    permission_manage_orders,
):
    staff_user.user_permissions.add(permission_manage_orders)
    result = can_user_manage_group(staff_user, permission_group_manage_users)
    assert result is False


def test_can_manage_group(
    staff_user,
    permission_group_manage_users,
    permission_manage_users,
    permission_manage_orders,
):
    staff_user.user_permissions.add(permission_manage_users, permission_manage_orders)
    result = can_user_manage_group(staff_user, permission_group_manage_users)
    assert result is True


def test_can_manage_group_user_superuser(
    admin_user, permission_group_manage_users, permission_manage_orders
):
    result = can_user_manage_group(admin_user, permission_group_manage_users)
    assert result is True


def test_get_out_of_scope_permissions_user_has_all_permissions(
    staff_user, permission_manage_orders, permission_manage_users
):
    staff_user.user_permissions.add(permission_manage_orders, permission_manage_users)
    result = get_out_of_scope_permissions(
        staff_user, [AccountPermissions.MANAGE_USERS, OrderPermissions.MANAGE_ORDERS]
    )
    assert result == []


def test_get_out_of_scope_permissions_user_does_not_have_all_permissions(
    staff_user, permission_manage_orders, permission_manage_users
):
    staff_user.user_permissions.add(permission_manage_orders)
    result = get_out_of_scope_permissions(
        staff_user, [AccountPermissions.MANAGE_USERS, OrderPermissions.MANAGE_ORDERS]
    )
    assert result == [AccountPermissions.MANAGE_USERS]


def test_get_out_of_scope_permissions_user_without_permissions(
    staff_user, permission_manage_orders, permission_manage_users
):
    permissions = [AccountPermissions.MANAGE_USERS, OrderPermissions.MANAGE_ORDERS]
    result = get_out_of_scope_permissions(staff_user, permissions)
    assert result == permissions


def test_get_group_permission_codes(
    permission_group_manage_users, permission_manage_orders
):
    group = permission_group_manage_users
    permission_codes = get_group_permission_codes(group)

    expected_result = {
        f"{perm.content_type.app_label}.{perm.codename}"
        for perm in group.permissions.all()
    }
    assert len(permission_codes) == group.permissions.count()
    assert set(permission_codes) == expected_result


def test_get_group_permission_codes_group_without_permissions(
    permission_group_manage_users, permission_manage_orders
):
    group = permission_group_manage_users
    group.permissions.clear()
    permission_codes = get_group_permission_codes(group)

    assert len(permission_codes) == group.permissions.count()
    assert set(permission_codes) == set()


def test_get_user_permissions(permission_group_manage_users, permission_manage_orders):
    staff_user = permission_group_manage_users.user_set.first()
    group_permissions = permission_group_manage_users.permissions.all()
    staff_user.user_permissions.add(permission_manage_orders)

    permissions = get_user_permissions(staff_user)

    expected_permissions = group_permissions | staff_user.user_permissions.all()
    assert set(permissions.values_list("codename", flat=True)) == set(
        expected_permissions.values_list("codename", flat=True)
    )


def test_get_user_permissions_only_group_permissions(permission_group_manage_users):
    staff_user = permission_group_manage_users.user_set.first()
    group_permissions = permission_group_manage_users.permissions.all()

    permissions = get_user_permissions(staff_user)

    assert set(permissions.values_list("codename", flat=True)) == set(
        group_permissions.values_list("codename", flat=True)
    )


def test_get_user_permissions_only_permissions(staff_user, permission_manage_orders):
    staff_user.user_permissions.add(permission_manage_orders)

    permissions = get_user_permissions(staff_user)

    expected_permissions = staff_user.user_permissions.all()
    assert set(permissions.values_list("codename", flat=True)) == set(
        expected_permissions.values_list("codename", flat=True)
    )


def test_get_user_permissions_no_permissions(staff_user):
    permissions = get_user_permissions(staff_user)

    assert not permissions


<<<<<<< HEAD
def test_get_groups_which_user_can_manage(
    staff_user,
    permission_group_manage_users,
    permission_manage_users,
    permission_manage_orders,
    permission_manage_products,
):
    staff_user.user_permissions.add(permission_manage_users, permission_manage_orders)

    manage_orders_group = Group.objects.create(name="manage orders")
    manage_orders_group.permissions.add(permission_manage_orders)

    manage_orders_products_and_orders = Group.objects.create(
        name="manage orders and products"
    )
    manage_orders_products_and_orders.permissions.add(
        permission_manage_orders, permission_manage_products
    )

    no_permissions_group = Group.objects.create(name="empty group")

    group_result = get_groups_which_user_can_manage(staff_user)

    assert set(group_result) == {
        no_permissions_group,
        permission_group_manage_users,
        manage_orders_group,
    }


def test_get_groups_which_user_can_manage_admin_user(
    admin_user,
    permission_group_manage_users,
    permission_manage_users,
    permission_manage_orders,
    permission_manage_products,
):
    manage_orders_group = Group.objects.create(name="manage orders")
    manage_orders_group.permissions.add(permission_manage_orders)

    manage_orders_products_and_orders = Group.objects.create(
        name="manage orders and products"
    )
    manage_orders_products_and_orders.permissions.add(
        permission_manage_orders, permission_manage_products
    )

    Group.objects.create(name="empty group")

    group_result = get_groups_which_user_can_manage(admin_user)

    assert set(group_result) == set(Group.objects.all())


def test_get_groups_which_user_can_manage_customer_user(
    customer_user, permission_group_manage_users,
):
    Group.objects.create(name="empty group")

    group_result = get_groups_which_user_can_manage(customer_user)

    assert set(group_result) == set()
=======
def test_get_out_of_scope_users_user_has_rights_to_manage_all_users(
    staff_users,
    permission_group_manage_users,
    permission_manage_orders,
    permission_manage_products,
):
    staff_user1 = staff_users[0]
    staff_user2 = staff_users[1]
    staff_user3 = User.objects.create_user(
        email="staff3_test@example.com",
        password="password",
        is_staff=True,
        is_active=True,
    )

    permission_group_manage_users.user_set.add(staff_user1, staff_user2)
    staff_user1.user_permissions.add(
        permission_manage_products, permission_manage_orders
    )

    staff_user3.user_permissions.add(permission_manage_orders)

    users = User.objects.filter(pk__in=[staff_user1.pk, staff_user2.pk, staff_user3.pk])
    result_users = get_out_of_scope_users(staff_user1, users)

    assert result_users == []


def test_get_out_of_scope_users_for_admin_user(
    admin_user,
    staff_users,
    permission_group_manage_users,
    permission_manage_orders,
    permission_manage_products,
):
    staff_user1 = staff_users[0]
    staff_user2 = staff_users[1]

    permission_group_manage_users.user_set.add(staff_user1, staff_user2)
    staff_user1.user_permissions.add(
        permission_manage_products, permission_manage_orders
    )

    staff_user2.user_permissions.add(permission_manage_orders)

    users = User.objects.filter(pk__in=[staff_user1.pk, staff_user2.pk])
    result_users = get_out_of_scope_users(staff_user1, users)

    assert result_users == []


def test_get_out_of_scope_users_return_some_users(
    admin_user,
    staff_users,
    permission_group_manage_users,
    permission_manage_orders,
    permission_manage_products,
):
    staff_user1 = staff_users[0]
    staff_user2 = staff_users[1]
    staff_user3 = User.objects.create_user(
        email="staff3_test@example.com",
        password="password",
        is_staff=True,
        is_active=True,
    )

    permission_group_manage_users.user_set.add(staff_user1, staff_user2)

    staff_user3.user_permissions.add(
        permission_manage_products, permission_manage_orders
    )
    staff_user2.user_permissions.add(permission_manage_orders)

    users = User.objects.filter(pk__in=[staff_user1.pk, staff_user2.pk, staff_user3.pk])
    result_users = get_out_of_scope_users(staff_user1, users)

    assert result_users == [staff_user2, staff_user3]
>>>>>>> 811d7cc3
<|MERGE_RESOLUTION|>--- conflicted
+++ resolved
@@ -1,9 +1,6 @@
-<<<<<<< HEAD
 from django.contrib.auth.models import Group
 
-=======
 from saleor.account.models import User
->>>>>>> 811d7cc3
 from saleor.core.permissions import AccountPermissions, OrderPermissions
 from saleor.graphql.account.utils import (
     can_user_manage_group,
@@ -145,7 +142,6 @@
     assert not permissions
 
 
-<<<<<<< HEAD
 def test_get_groups_which_user_can_manage(
     staff_user,
     permission_group_manage_users,
@@ -208,7 +204,8 @@
     group_result = get_groups_which_user_can_manage(customer_user)
 
     assert set(group_result) == set()
-=======
+
+
 def test_get_out_of_scope_users_user_has_rights_to_manage_all_users(
     staff_users,
     permission_group_manage_users,
@@ -286,5 +283,4 @@
     users = User.objects.filter(pk__in=[staff_user1.pk, staff_user2.pk, staff_user3.pk])
     result_users = get_out_of_scope_users(staff_user1, users)
 
-    assert result_users == [staff_user2, staff_user3]
->>>>>>> 811d7cc3
+    assert result_users == [staff_user2, staff_user3]