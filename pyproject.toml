[tool.poetry]
name = "saleor"
version = "3.0.0-a.0"
description = "A modular, high performance e-commerce storefront built with GraphQL, Django, and ReactJS."
authors = ["Mirumee Software <hello@mirumee.com>"]
license = "BSD-3-Clause"

readme = "README.md"

homepage = "https://getsaleor.com/"
repository = "https://github.com/mirumee/saleor"
documentation = "https://docs.getsaleor.com/en/latest/"

[tool.poetry.dependencies]
python = "~3.9"
babel = ">=2.8,<2.10"
boto3 = "^1.14"
braintree = ">=4.2,<4.7"
celery = { version = ">=4.4.5,<6.0.0", extras = ["redis"] }
dj-database-url = "^0"
dj-email-url = "^1"
django = "^3.0.7"
django-countries = ">=6.1,<7.0"
django-filter = "^2.3"
django-measurement = "^3.0"
django-mptt = "^0"
django-phonenumber-field = ">=4,<6"
django-prices = "^2.1"
django-prices-openexchangerates = "^1.0.1"
django-prices-vatlayer = "^1.1.0"
django-storages = { version = "^1.11", extras = [ "google" ] }
django-templated-email = "^2.3.0"
django-versatileimagefield = "^2.0"
draftjs-sanitizer = "^1.0.0"
faker = ">=4.1,<7.0"
freezegun = "^0"
google-cloud-storage = "^1.29.0"
google-i18n-address = "^2.3.5"
google-measurement-protocol = "^1.0"
graphene-django = "~2.13.0"
graphene-federation = "^0.1.0"
html-to-draftjs = "^1.0.1"
markdown = "^3.1.1"
maxminddb = ">=1.5.4,<3.0.0"
petl = "1.7.2"
opentracing = "^2.3.0"
phonenumberslite = "^8.12.6"
prices = "^1.0"
psycopg2-binary = "^2.8.3"
purl = "^1.5"
python-magic-bin = {version = "^0.4.14", platform = "win32"}
razorpay = "^1.2"
requests = "^2.22"
sentry-sdk = "^0"
stripe = "^2.47.0"
text-unidecode = "^1.2"
tqdm = "^4.47"
weasyprint = ">=48"
oauthlib = "^3.0"
jaeger-client = "^4.3.0"
openpyxl = "^3.0.3"
django-cache-url = "^3.1.2"
pyjwt = ">=1.7.1,<3.0.0"
python-json-logger = ">=0.1.11,<2.1.0"
pytimeparse = "^1.1.8"
django-redis = "^4.12.1"
Adyen = "^4.0.0"
google-cloud-pubsub = ">=1.7,<3.0"
uvicorn = {extras = ["standard"], version = ">=0.12.2,<0.14.0"}
gunicorn = "^20.0.4"
pybars3 = "^0.9.7"
html2text = "^2020.1.16"
authorizenet = "^1.1.3"
<<<<<<< HEAD
sendgrid = "^6.5.0"
=======
micawber = "^0.5.2"
>>>>>>> ad2c9ccf

[tool.poetry.dev-dependencies]
black = "20.8b1"
codecov = "^2.1.11"
coverage = "^5.5"
django-debug-toolbar = "^3.2"
django-debug-toolbar-request-history = "^0"
django-graphiql-debug-toolbar = "^0.1.4"
django-extensions = "^3.1.1"
flake8 = "^3.8.4"
isort = "^5.8.0"
pre-commit = "^2.11"
pycodestyle = "^2.5"
pydocstyle = "^6.0"
pylint = "^2.7.2"
pylint-celery = "^0"
pylint-django = "^2.4.2"
pylint-plugin-utils = "^0"
pytest = "^6.2.2"
pytest-celery = "^0.0.0-alpha.1"
pytest-cov = "^2.11.1"
pytest-django = "^4.1.0"
pytest-django-queries = "~1.2"
pytest-mock = "^3.5.1"
pytest-vcr = "^1.0.2"
pytest-xdist = "^2.2.1"
tox = "^3.23.0"
transifex-client = "^0"
django-stubs = "1.2"
mypy = "0.740"
pywatchman = "^1.4.1"

[tool.black]
target_version = ['py35', 'py36', 'py37', 'py38']
include = '\.pyi?$'
exclude = '''
/(\.git/
  |\.eggs
  |\.hg
  |__pycache__
  |\.cache
  |\.ipynb_checkpoints
  |\.mypy_cache
  |\.pytest_cache
  |\.tox
  |\.venv
  |node_modules
  |_build
  |buck-out
  |build
  |dist
  |media
  |infrastructure
  |templates
  |locale
)/
'''<|MERGE_RESOLUTION|>--- conflicted
+++ resolved
@@ -71,11 +71,8 @@
 pybars3 = "^0.9.7"
 html2text = "^2020.1.16"
 authorizenet = "^1.1.3"
-<<<<<<< HEAD
 sendgrid = "^6.5.0"
-=======
 micawber = "^0.5.2"
->>>>>>> ad2c9ccf
 
 [tool.poetry.dev-dependencies]
 black = "20.8b1"
